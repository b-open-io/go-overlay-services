package engine

import (
	"bytes"
	"context"
	"encoding/json"
	"errors"
	"fmt"
	"log/slog"
	"net/http"
	"slices"
	"time"

	"github.com/bsv-blockchain/go-overlay-services/pkg/core/advertiser"
	"github.com/bsv-blockchain/go-overlay-services/pkg/core/gasp"
	"github.com/bsv-blockchain/go-sdk/chainhash"
	"github.com/bsv-blockchain/go-sdk/overlay"
	"github.com/bsv-blockchain/go-sdk/overlay/lookup"
	"github.com/bsv-blockchain/go-sdk/overlay/topic"
	"github.com/bsv-blockchain/go-sdk/spv"
	"github.com/bsv-blockchain/go-sdk/transaction"
	"github.com/bsv-blockchain/go-sdk/transaction/chaintracker"
)

const DEFAULT_GASP_SYNC_LIMIT = 1000

var TRUE = true
var FALSE = false

type SumbitMode string

var (
	SubmitModeHistorical SumbitMode = "historical-tx"
	SubmitModeCurrent    SumbitMode = "current-tx"
)

type SyncConfigurationType int

const (
	SyncConfigurationPeers SyncConfigurationType = iota
	SyncConfigurationSHIP
	SyncConfigurationNone
)

// String returns the string representation of SyncConfigurationType
func (s SyncConfigurationType) String() string {
	switch s {
	case SyncConfigurationPeers:
		return "Peers"
	case SyncConfigurationSHIP:
		return "SHIP"
	case SyncConfigurationNone:
		return "None"
	default:
		return "Unknown"
	}
}

type SyncConfiguration struct {
	Type        SyncConfigurationType
	Peers       []string
	Concurrency int
}

type OnSteakReady func(steak *overlay.Steak)

type LookupResolverProvider interface {
	SLAPTrackers() []string
	SetSLAPTrackers(trackers []string)
	Query(ctx context.Context, question *lookup.LookupQuestion) (*lookup.LookupAnswer, error)
}

type Engine struct {
	Managers                map[string]TopicManager
	LookupServices          map[string]LookupService
	Storage                 Storage
	ChainTracker            chaintracker.ChainTracker
	HostingURL              string
	SHIPTrackers            []string
	SLAPTrackers            []string
	Broadcaster             transaction.Broadcaster
	Advertiser              advertiser.Advertiser
	SyncConfiguration       map[string]SyncConfiguration
	LogTime                 bool
	LogPrefix               string
	ErrorOnBroadcastFailure bool
	BroadcastFacilitator    topic.Facilitator
	LookupResolver          LookupResolverProvider
	// Logger				  Logger //TODO: Implement Logger Interface
}

func NewEngine(cfg Engine) *Engine {
	if cfg.SyncConfiguration == nil {
		cfg.SyncConfiguration = make(map[string]SyncConfiguration)
	}
	if cfg.Managers == nil {
		cfg.Managers = make(map[string]TopicManager)
	}
	if cfg.LookupServices == nil {
		cfg.LookupServices = make(map[string]LookupService)
	}
	if cfg.LookupResolver == nil {
		cfg.LookupResolver = NewLookupResolver()
	}

	for name, manager := range cfg.Managers {
		config := cfg.SyncConfiguration[name]

		if name == "tm_ship" && len(cfg.SHIPTrackers) > 0 && manager != nil && config.Type == SyncConfigurationPeers {
			combined := make(map[string]struct{}, len(cfg.SHIPTrackers)+len(config.Peers))
			for _, peer := range cfg.SHIPTrackers {
				combined[peer] = struct{}{}
			}
			for _, peer := range config.Peers {
				combined[peer] = struct{}{}
			}
			config.Peers = make([]string, 0, len(combined))
			for peer := range combined {
				config.Peers = append(config.Peers, peer)
			}
			cfg.SyncConfiguration[name] = config
		} else if name == "tm_slap" && len(cfg.SLAPTrackers) > 0 && manager != nil && config.Type == SyncConfigurationPeers {
			combined := make(map[string]struct{}, len(cfg.SHIPTrackers)+len(config.Peers))
			for _, peer := range cfg.SLAPTrackers {
				combined[peer] = struct{}{}
			}
			for _, peer := range config.Peers {
				combined[peer] = struct{}{}
			}
			config.Peers = make([]string, 0, len(combined))
			for peer := range combined {
				config.Peers = append(config.Peers, peer)
			}
			cfg.SyncConfiguration[name] = config
		}
	}

	return &cfg
}

var ErrUnknownTopic = errors.New("unknown-topic")
var ErrInvalidBeef = errors.New("invalid-beef")
var ErrInvalidTransaction = errors.New("invalid-transaction")
var ErrMissingInput = errors.New("missing-input")
var ErrMissingOutput = errors.New("missing-output")
var ErrInputSpent = errors.New("input-spent")

func (e *Engine) Submit(ctx context.Context, taggedBEEF overlay.TaggedBEEF, mode SumbitMode, onSteakReady OnSteakReady) (overlay.Steak, error) {
	for _, topic := range taggedBEEF.Topics {
		if _, ok := e.Managers[topic]; !ok {
			slog.Error("unknown topic in Submit", "topic", topic, "error", ErrUnknownTopic)
			return nil, ErrUnknownTopic
		}
	}

	var tx *transaction.Transaction
	beef, tx, txid, err := transaction.ParseBeef(taggedBEEF.Beef)
	if err != nil {
		slog.Error("failed to parse BEEF in Submit", "error", err)
		return nil, err
	} else if tx == nil {
		slog.Error("invalid BEEF in Submit - tx is nil", "error", ErrInvalidBeef)
		return nil, ErrInvalidBeef
	}
	if valid, err := spv.Verify(ctx, tx, e.ChainTracker, nil); err != nil {
		slog.Error("SPV verification failed in Submit", "txid", txid, "error", err)
		return nil, err
	} else if !valid {
		slog.Error("invalid transaction in Submit", "txid", txid, "error", ErrInvalidTransaction)
		return nil, ErrInvalidTransaction
	}
	steak := make(overlay.Steak, len(taggedBEEF.Topics))
	topicInputs := make(map[string]map[uint32]*Output, len(tx.Inputs))
	inpoints := make([]*transaction.Outpoint, 0, len(tx.Inputs))
	ancillaryBeefs := make(map[string][]byte, len(taggedBEEF.Topics))
	for _, input := range tx.Inputs {
		inpoints = append(inpoints, &transaction.Outpoint{
			Txid:  *input.SourceTXID,
			Index: input.SourceTxOutIndex,
		})
	}
	dupeTopics := make(map[string]struct{}, len(taggedBEEF.Topics))
	for _, topic := range taggedBEEF.Topics {
		if exists, err := e.Storage.DoesAppliedTransactionExist(ctx, &overlay.AppliedTransaction{
			Txid:  txid,
			Topic: topic,
		}); err != nil {
			slog.Error("failed to check if transaction exists", "txid", txid, "topic", topic, "error", err)
			return nil, err
		} else if exists {
			steak[topic] = &overlay.AdmittanceInstructions{}
			dupeTopics[topic] = struct{}{}
			continue
		} else {
			topicInputs[topic] = make(map[uint32]*Output, len(tx.Inputs))
			previousCoins := make(map[uint32]*transaction.TransactionOutput, len(tx.Inputs))
			outputs, err := e.Storage.FindOutputs(ctx, inpoints, topic, nil, false)
			if err != nil {
				slog.Error("failed to find outputs", "topic", topic, "error", err)
				return nil, err
			}
			for vin, output := range outputs {
				if output != nil {
					previousCoins[uint32(vin)] = &transaction.TransactionOutput{
						LockingScript: output.Script,
						Satoshis:      output.Satoshis,
					}
					topicInputs[topic][uint32(vin)] = output
				}
			}

			if admit, err := e.Managers[topic].IdentifyAdmissibleOutputs(ctx, taggedBEEF.Beef, previousCoins); err != nil {
				slog.Error("failed to identify admissible outputs", "txid", txid.String(), "topic", topic, "mode", string(mode), "error", err)
				return nil, err
			} else {
				if len(admit.AncillaryTxids) > 0 {
					ancillaryBeef := transaction.Beef{
						Version:      transaction.BEEF_V2,
						Transactions: make(map[chainhash.Hash]*transaction.BeefTx, len(admit.AncillaryTxids)),
					}
					for _, txid := range admit.AncillaryTxids {
						if tx := beef.FindTransaction(txid.String()); tx == nil {
							err := errors.New("missing dependency transaction")
							slog.Error("missing dependency transaction", "txid", txid, "error", err)
							return nil, err
						} else if beefBytes, err := tx.BEEF(); err != nil {
							slog.Error("failed to get BEEF bytes", "txid", txid, "error", err)
							return nil, err
						} else if err := ancillaryBeef.MergeBeefBytes(beefBytes); err != nil {
							slog.Error("failed to merge BEEF bytes", "txid", txid, "error", err)
							return nil, err
						}
					}
					if beefBytes, err := ancillaryBeef.Bytes(); err != nil {
						slog.Error("failed to get ancillary BEEF bytes", "topic", topic, "error", err)
						return nil, err
					} else {
						ancillaryBeefs[topic] = beefBytes
					}
				}
				steak[topic] = &admit
			}
		}
	}

	for _, topic := range taggedBEEF.Topics {
		if _, ok := dupeTopics[topic]; ok {
			continue
		}
		// Build list of inputs that actually exist in this topic's storage
		if len(topicInputs[topic]) > 0 {
			topicInpoints := make([]*transaction.Outpoint, 0, len(topicInputs[topic]))
			for _, output := range topicInputs[topic] {
				topicInpoints = append(topicInpoints, &output.Outpoint)
			}
			if err := e.Storage.MarkUTXOsAsSpent(ctx, topicInpoints, topic, txid); err != nil {
				slog.Error("failed to mark UTXOs as spent", "topic", topic, "txid", txid, "error", err)
				return nil, err
			}
		}
		// Notify lookup services about spent outputs
		for vin, output := range topicInputs[topic] {
			for _, l := range e.LookupServices {
				if err := l.OutputSpent(ctx, &OutputSpent{
					Outpoint:           &output.Outpoint,
					Topic:              topic,
					SpendingTxid:       txid,
					InputIndex:         vin,
					UnlockingScript:    tx.Inputs[vin].UnlockingScript,
					SequenceNumber:     tx.Inputs[vin].SequenceNumber,
					SpendingAtomicBEEF: taggedBEEF.Beef,
				}); err != nil {
					slog.Error("failed to notify lookup service about spent output", "topic", topic, "txid", txid, "error", err)
					return nil, err
				}
			}
		}
	}
	if mode != SubmitModeHistorical && e.Broadcaster != nil {
		if _, failure := e.Broadcaster.Broadcast(tx); failure != nil {
			slog.Error("failed to broadcast transaction", "txid", txid, "mode", string(mode), "error", failure)
			return nil, failure
		}
	}

	if onSteakReady != nil {
		onSteakReady(&steak)
	}

	for _, topic := range taggedBEEF.Topics {
		if _, ok := dupeTopics[topic]; ok {
			continue
		}
		admit := steak[topic]
		outputsConsumed := make([]*Output, 0, len(admit.CoinsToRetain))
		outpointsConsumed := make([]*transaction.Outpoint, 0, len(admit.CoinsToRetain))
		for vin, output := range topicInputs[topic] {
			for _, coin := range admit.CoinsToRetain {
				if vin == coin {
					outputsConsumed = append(outputsConsumed, output)
					outpointsConsumed = append(outpointsConsumed, &output.Outpoint)
					delete(topicInputs[topic], vin)
					break
				}
			}
		}

		for vin, output := range topicInputs[topic] {
			if err := e.deleteUTXODeep(ctx, output); err != nil {
				slog.Error("failed to delete UTXO deep", "topic", topic, "outpoint", output.Outpoint.String(), "error", err)
				return nil, err
			}
			admit.CoinsRemoved = append(admit.CoinsRemoved, uint32(vin))
		}

		newOutpoints := make([]*transaction.Outpoint, 0, len(admit.OutputsToAdmit))
		for _, vout := range admit.OutputsToAdmit {
			out := tx.Outputs[vout]
			output := &Output{
				Outpoint: transaction.Outpoint{
					Txid:  *txid,
					Index: uint32(vout),
				},
				Script:          out.LockingScript,
				Satoshis:        out.Satoshis,
				Topic:           topic,
				OutputsConsumed: outpointsConsumed,
				Beef:            taggedBEEF.Beef,
				AncillaryTxids:  admit.AncillaryTxids,
				AncillaryBeef:   ancillaryBeefs[topic],
			}
			if tx.MerklePath != nil {
				output.BlockHeight = tx.MerklePath.BlockHeight
				for _, leaf := range tx.MerklePath.Path[0] {
					if leaf.Hash != nil && leaf.Hash.Equal(output.Outpoint.Txid) {
						output.BlockIdx = leaf.Offset
						break
					}
				}
			}
			if err := e.Storage.InsertOutput(ctx, output); err != nil {
				slog.Error("failed to insert output", "topic", topic, "outpoint", output.Outpoint.String(), "error", err)
				return nil, err
			}
			newOutpoints = append(newOutpoints, &output.Outpoint)
			for _, l := range e.LookupServices {
				if err := l.OutputAdmittedByTopic(ctx, &OutputAdmittedByTopic{
					Topic:         topic,
					Outpoint:      &output.Outpoint,
					Satoshis:      output.Satoshis,
					LockingScript: output.Script,
					AtomicBEEF:    taggedBEEF.Beef,
				}); err != nil {
					slog.Error("failed to notify lookup service about admitted output", "topic", topic, "outpoint", output.Outpoint.String(), "error", err)
					return nil, err
				}
			}
		}
		for _, output := range outputsConsumed {
			output.ConsumedBy = append(output.ConsumedBy, newOutpoints...)

			if err := e.Storage.UpdateConsumedBy(ctx, &output.Outpoint, output.Topic, output.ConsumedBy); err != nil {
				slog.Error("failed to update consumed by", "topic", output.Topic, "outpoint", output.Outpoint.String(), "error", err)
				return nil, err
			}
		}
		if err := e.Storage.InsertAppliedTransaction(ctx, &overlay.AppliedTransaction{
			Txid:  txid,
			Topic: topic,
		}); err != nil {
			slog.Error("failed to insert applied transaction", "topic", topic, "txid", txid, "error", err)
			return nil, err
		}
	}
	if e.Advertiser == nil || mode == SubmitModeHistorical {
		return steak, nil
	}

	releventTopics := make([]string, 0, len(taggedBEEF.Topics))
	for topic, steak := range steak {
		if steak.OutputsToAdmit == nil && steak.CoinsToRetain == nil {
			continue
		}
		if _, ok := dupeTopics[topic]; !ok {
			releventTopics = append(releventTopics, topic)
		}
	}
	if len(releventTopics) == 0 {
		return steak, nil
	}

	broadcasterCfg := &topic.BroadcasterConfig{}
	if len(e.SLAPTrackers) > 0 {
		broadcasterCfg.Resolver = lookup.NewLookupResolver(&lookup.LookupResolver{
			SLAPTrackers: e.SLAPTrackers,
		})
	}

	if broadcaster, err := topic.NewBroadcaster(releventTopics, broadcasterCfg); err != nil {
		slog.Error("failed to create broadcaster for propagation", "topics", releventTopics, "error", err)
	} else if _, failure := broadcaster.BroadcastCtx(ctx, tx); failure != nil {
		slog.Error("failed to propagate transaction to other nodes", "txid", txid, "error", failure)
	}
	return steak, nil
}

func (e *Engine) Lookup(ctx context.Context, question *lookup.LookupQuestion) (*lookup.LookupAnswer, error) {
	if l, ok := e.LookupServices[question.Service]; !ok {
		slog.Error("unknown lookup service", "service", question.Service, "error", ErrUnknownTopic)
		return nil, ErrUnknownTopic
	} else if result, err := l.Lookup(ctx, question); err != nil {
		slog.Error("lookup service failed", "service", question.Service, "error", err)
		return nil, err
	} else if result.Type == lookup.AnswerTypeFreeform || result.Type == lookup.AnswerTypeOutputList {
		return result, nil
	} else {
		hydratedOutputs := make([]*lookup.OutputListItem, 0, len(result.Outputs))
		for _, formula := range result.Formulas {
			if output, err := e.Storage.FindOutput(ctx, formula.Outpoint, nil, nil, true); err != nil {
				slog.Error("failed to find output in Lookup", "outpoint", formula.Outpoint.String(), "error", err)
				return nil, err
			} else if output != nil && output.Beef != nil {
				if output, err := e.GetUTXOHistory(ctx, output, formula.History, 0); err != nil {
					slog.Error("failed to get UTXO history in Lookup", "outpoint", formula.Outpoint.String(), "error", err)
					return nil, err
				} else if output != nil {
					hydratedOutputs = append(hydratedOutputs, &lookup.OutputListItem{
						Beef:        output.Beef,
						OutputIndex: output.Outpoint.Index,
					})
				}
			}
		}
		return &lookup.LookupAnswer{
			Type:    lookup.AnswerTypeOutputList,
			Outputs: hydratedOutputs,
		}, nil
	}
}

func (e *Engine) GetUTXOHistory(ctx context.Context, output *Output, historySelector func(beef []byte, outputIndex uint32, currentDepth uint32) bool, currentDepth uint32) (*Output, error) {
	if historySelector == nil {
		return output, nil
	}
	shouldTravelHistory := historySelector(output.Beef, output.Outpoint.Index, currentDepth)
	if !shouldTravelHistory {
		return nil, nil
	}
	if output != nil && len(output.OutputsConsumed) == 0 {
		return output, nil
	}
	outputsConsumed := output.OutputsConsumed[:]
	childHistories := make(map[string]*Output, len(outputsConsumed))
	for _, outpoint := range outputsConsumed {
		if output, err := e.Storage.FindOutput(ctx, outpoint, nil, nil, true); err != nil {
			slog.Error("failed to find output in GetUTXOHistory", "outpoint", outpoint.String(), "error", err)
			return nil, err
		} else if output != nil {
			if child, err := e.GetUTXOHistory(ctx, output, historySelector, currentDepth+1); err != nil {
				slog.Error("failed to get child UTXO history", "outpoint", outpoint.String(), "depth", currentDepth+1, "error", err)
				return nil, err
			} else if child != nil {
				childHistories[child.Outpoint.String()] = child
			}
		}
	}

	if tx, err := transaction.NewTransactionFromBEEF(output.Beef); err != nil {
		slog.Error("failed to create transaction from BEEF in GetUTXOHistory", "outpoint", output.Outpoint.String(), "error", err)
		return nil, err
	} else {
		for _, txin := range tx.Inputs {
			outpoint := &transaction.Outpoint{
				Txid:  *txin.SourceTXID,
				Index: txin.SourceTxOutIndex,
			}
			if input := childHistories[outpoint.String()]; input != nil {
				if input.Beef == nil {
					err := errors.New("missing beef")
					slog.Error("missing BEEF in GetUTXOHistory", "outpoint", outpoint.String(), "error", err)
					return nil, err
				} else if txin.SourceTransaction, err = transaction.NewTransactionFromBEEF(input.Beef); err != nil {
					slog.Error("failed to create source transaction from BEEF", "outpoint", outpoint.String(), "error", err)
					return nil, err
				}
			}
		}
		if beef, err := tx.BEEF(); err != nil {
			slog.Error("failed to get BEEF from transaction in GetUTXOHistory", "outpoint", output.Outpoint.String(), "error", err)
			return nil, err
		} else {
			output.Beef = beef
			return output, nil
		}
	}
}

func (e *Engine) SyncAdvertisements(ctx context.Context) error {
	if e.Advertiser == nil {
		return nil
	}
	configuredTopics := make([]string, 0, len(e.Managers))
	requiredSHIPAdvertisements := make(map[string]struct{}, len(configuredTopics))
	for name := range e.Managers {
		configuredTopics = append(configuredTopics, name)
		requiredSHIPAdvertisements[name] = struct{}{}
	}
	configuredServices := make([]string, 0, len(e.LookupServices))
	requiredSLAPAdvertisements := make(map[string]struct{}, len(configuredServices))
	for name := range e.LookupServices {
		configuredServices = append(configuredServices, name)
		requiredSLAPAdvertisements[name] = struct{}{}
	}
	currentSHIPAdvertisements, err := e.Advertiser.FindAllAdvertisements("SHIP")
	if err != nil {
		slog.Error("failed to find SHIP advertisements", "error", err)
		return err
	}
	shipsToCreate := make([]string, 0, len(requiredSHIPAdvertisements))
	for topic := range requiredSHIPAdvertisements {
		if slices.IndexFunc(currentSHIPAdvertisements, func(ad *advertiser.Advertisement) bool {
			return ad.TopicOrService == topic && ad.Domain == e.HostingURL
		}) == -1 {
			shipsToCreate = append(shipsToCreate, topic)
		}
	}
	shipsToRevoke := make([]*advertiser.Advertisement, 0, len(currentSHIPAdvertisements))
	for _, ad := range currentSHIPAdvertisements {
		if _, ok := requiredSHIPAdvertisements[ad.TopicOrService]; !ok {
			shipsToRevoke = append(shipsToRevoke, ad)
		}
	}

	currentSLAPAdvertisements, err := e.Advertiser.FindAllAdvertisements("SLAP")
	if err != nil {
		slog.Error("failed to find SLAP advertisements", "error", err)
		return err
	}
	slapsToCreate := make([]string, 0, len(requiredSLAPAdvertisements))
	for service := range requiredSLAPAdvertisements {
		if slices.IndexFunc(currentSLAPAdvertisements, func(ad *advertiser.Advertisement) bool {
			return ad.TopicOrService == service && ad.Domain == e.HostingURL
		}) == -1 {
			slapsToCreate = append(slapsToCreate, service)
		}
	}
	slapsToRevoke := make([]*advertiser.Advertisement, 0, len(currentSLAPAdvertisements))
	for _, ad := range currentSLAPAdvertisements {
		if _, ok := requiredSLAPAdvertisements[ad.TopicOrService]; !ok {
			slapsToRevoke = append(slapsToRevoke, ad)
		}
	}
	advertisementData := make([]*advertiser.AdvertisementData, 0, len(shipsToCreate)+len(slapsToCreate))
	for _, topic := range shipsToCreate {
		advertisementData = append(advertisementData, &advertiser.AdvertisementData{
			Protocol:           "SHIP",
			TopicOrServiceName: topic,
		})
	}
	for _, service := range slapsToCreate {
		advertisementData = append(advertisementData, &advertiser.AdvertisementData{
			Protocol:           "SLAP",
			TopicOrServiceName: service,
		})
	}
	if len(advertisementData) > 0 {
		if taggedBEEF, err := e.Advertiser.CreateAdvertisements(advertisementData); err != nil {
			slog.Error("failed to create SHIP/SLAP advertisements", "error", err)
		} else if _, err := e.Submit(ctx, taggedBEEF, SubmitModeCurrent, nil); err != nil {
			slog.Error("failed to submit SHIP/SLAP advertisements", "error", err)
		}
	}
	revokeData := make([]*advertiser.Advertisement, 0, len(shipsToRevoke)+len(slapsToRevoke))
	revokeData = append(revokeData, shipsToRevoke...)
	revokeData = append(revokeData, slapsToRevoke...)
	if len(revokeData) > 0 {
		if taggedBEEF, err := e.Advertiser.RevokeAdvertisements(revokeData); err != nil {
			slog.Error("failed to revoke SHIP/SLAP advertisements", "error", err)
		} else if _, err := e.Submit(ctx, taggedBEEF, SubmitModeCurrent, nil); err != nil {
			slog.Error("failed to submit SHIP/SLAP advertisement revocation", "error", err)
		}
	}
	return nil
}

func (e *Engine) StartGASPSync(ctx context.Context) error {
	for topic := range e.SyncConfiguration {
		syncEndpoints, ok := e.SyncConfiguration[topic]
		if !ok {
			continue
		}

		slog.Info(fmt.Sprintf("[GASP SYNC] Processing topic \"%s\" with sync type \"%s\"", topic, syncEndpoints.Type))

		if syncEndpoints.Type == SyncConfigurationSHIP {
			slog.Info(fmt.Sprintf("[GASP SYNC] Discovering peers for topic \"%s\" using SHIP lookup", topic))
			slog.Info(fmt.Sprintf("[GASP SYNC] Setting SLAP trackers for topic \"%s\", count: %d", topic, len(e.SLAPTrackers)))
			if len(e.SLAPTrackers) > 0 {
				for i, tracker := range e.SLAPTrackers {
					slog.Info(fmt.Sprintf("[GASP SYNC] SLAP tracker %d: %s", i, tracker))
				}
			} else {
				slog.Warn(fmt.Sprintf("[GASP SYNC] No SLAP trackers configured for topic \"%s\"", topic))
			}
			e.LookupResolver.SetSLAPTrackers(e.SLAPTrackers)
			slog.Debug(fmt.Sprintf("[GASP SYNC] Current SLAP trackers after setting: %v", e.LookupResolver.SLAPTrackers()))

			query, err := json.Marshal(map[string]any{"topics": []string{topic}})
			if err != nil {
				slog.Error("failed to marshal query for GASP sync", "topic", topic, "error", err)
				return err
			}

			slog.Info(fmt.Sprintf("[GASP SYNC] Querying lookup resolver for topic \"%s\" with service \"ls_ship\"", topic))
			slog.Debug(fmt.Sprintf("[GASP SYNC] Query payload: %s", string(query)))

			timeoutCtx, cancel := context.WithTimeout(ctx, 60*time.Second)
			defer cancel()

			slog.Debug(fmt.Sprintf("[GASP SYNC] About to call LookupResolver.Query for topic \"%s\"", topic))
			lookupAnswer, err := e.LookupResolver.Query(timeoutCtx, &lookup.LookupQuestion{Service: "ls_ship", Query: query})
			slog.Debug(fmt.Sprintf("[GASP SYNC] LookupResolver.Query returned for topic \"%s\", err: %v", topic, err))

			if err != nil {
				slog.Error("failed to query lookup resolver for GASP sync", "topic", topic, "error", err)
				return err
			}

			slog.Info(fmt.Sprintf("[GASP SYNC] Lookup query completed for topic \"%s\", answer type: %s, outputs count: %d", topic, lookupAnswer.Type, len(lookupAnswer.Outputs)))

			if lookupAnswer.Type == lookup.AnswerTypeOutputList {
				endpointSet := make(map[string]struct{}, len(lookupAnswer.Outputs))
				for _, output := range lookupAnswer.Outputs {
<<<<<<< HEAD
					beef, err := transaction.NewBeefFromBytes(output.Beef)
=======
					beef, _, txId, err := transaction.ParseBeef(output.Beef)
>>>>>>> a48f01e6
					if err != nil {
						slog.Error("failed to parse advertisement output BEEF", "topic", topic, "error", err)
						continue
					}
<<<<<<< HEAD
					slog.Info(fmt.Sprintf("[GASP SYNC] Successfully parsed BEEF for topic \"%s\", transaction count: %d", topic, len(beef.Transactions)))
=======
					slog.Info(fmt.Sprintf("[GASP SYNC] Successfully parsed BEEF for topic \"%s\", transaction count: %d, txId: %s\n", topic, len(beef.Transactions), txId.String()))
>>>>>>> a48f01e6

					// Find the transaction that contains the output at the specified index
					var tx *transaction.Transaction
					for _, beefTx := range beef.Transactions {
						if beefTx.Transaction != nil && beefTx.Transaction.Outputs != nil && len(beefTx.Transaction.Outputs) > int(output.OutputIndex) {
							tx = beefTx.Transaction
							break
						}
					}
					if tx == nil {
						slog.Error("failed to find transaction with output index in BEEF", "topic", topic, "outputIndex", output.OutputIndex)
						continue
					}

					// Additional safety check before accessing the output
					if tx.Outputs == nil || len(tx.Outputs) <= int(output.OutputIndex) {
						slog.Error("transaction outputs is nil or output index out of bounds", "topic", topic, "outputIndex", output.OutputIndex, "outputsLength", len(tx.Outputs))
						continue
					}

					if tx.Outputs[output.OutputIndex] == nil {
						slog.Error("output at index is nil", "topic", topic, "outputIndex", output.OutputIndex)
						continue
					}

					if tx.Outputs[output.OutputIndex].LockingScript == nil {
						slog.Error("locking script is nil", "topic", topic, "outputIndex", output.OutputIndex)
						continue
					}

					if e.Advertiser == nil {
						slog.Warn("advertiser is nil, skipping advertisement parsing", "topic", topic)
						continue
					}

					slog.Debug("parsing advertisement from locking script", "topic", topic, "outputIndex", output.OutputIndex)
					advertisement, err := e.Advertiser.ParseAdvertisement(tx.Outputs[output.OutputIndex].LockingScript)
					if err != nil {
						slog.Error("failed to parse advertisement from locking script", "topic", topic, "error", err)
						continue
					}

					if advertisement == nil {
						slog.Debug("advertisement parsed as nil", "topic", topic)
						continue
					}

					slog.Debug("successfully parsed advertisement", "topic", topic, "protocol", advertisement.Protocol, "domain", advertisement.Domain)

					// Determine expected protocol based on topic
					var expectedProtocol overlay.Protocol
					if topic == "tm_ship" {
						expectedProtocol = overlay.ProtocolSHIP
					} else if topic == "tm_slap" {
						expectedProtocol = overlay.ProtocolSLAP
					} else {
						// For unknown topics, log a warning but continue
						slog.Warn("unknown topic, cannot determine expected protocol", "topic", topic)
						continue
					}

					if advertisement.Protocol == expectedProtocol {
						slog.Debug("found matching advertisement", "topic", topic, "protocol", advertisement.Protocol, "domain", advertisement.Domain)
						endpointSet[advertisement.Domain] = struct{}{}
					} else {
						slog.Debug("skipping advertisement with mismatched protocol", "topic", topic, "expected", expectedProtocol, "actual", advertisement.Protocol, "domain", advertisement.Domain)
					}
				}

				syncEndpoints.Peers = make([]string, 0, len(endpointSet))
				for endpoint := range endpointSet {
					if endpoint != e.HostingURL {
						syncEndpoints.Peers = append(syncEndpoints.Peers, endpoint)
					}
				}
				// Determine protocol name for logging
				protocolName := "UNKNOWN"
				if topic == "tm_ship" {
					protocolName = "SHIP"
				} else if topic == "tm_slap" {
					protocolName = "SLAP"
				}
				slog.Info(fmt.Sprintf("[GASP SYNC] Discovered %d unique %s peer endpoint(s) for topic \"%s\"", len(syncEndpoints.Peers), protocolName, topic))
			} else {
				slog.Warn(fmt.Sprintf("[GASP SYNC] Unexpected answer type \"%s\" for topic \"%s\", expected \"%s\"", lookupAnswer.Type, topic, lookup.AnswerTypeOutputList))
			}
		} else {
			slog.Info(fmt.Sprintf("[GASP SYNC] Skipping topic peer discovery \"%s\" - sync type is not SHIP (type: \"%s\")", topic, syncEndpoints.Type))
		}

		if len(syncEndpoints.Peers) > 0 {
			// Log the number of peers we will attempt to sync with
			plural := ""
			if len(syncEndpoints.Peers) != 1 {
				plural = "s"
			}
			slog.Info(fmt.Sprintf("[GASP SYNC] Will attempt to sync with %d peer%s", len(syncEndpoints.Peers), plural), "topic", topic)
		} else {
			slog.Info(fmt.Sprintf("[GASP SYNC] No peers found for topic \"%s\", skipping sync", topic))
			continue
		}

		for _, peer := range syncEndpoints.Peers {
			logPrefix := "[GASP Sync of " + topic + " with " + peer + "]"

			slog.Info(fmt.Sprintf("[GASP SYNC] Starting sync for topic \"%s\" with peer \"%s\"", topic, peer))

			// Read the last interaction score from storage
			lastInteraction, err := e.Storage.GetLastInteraction(ctx, peer, topic)
			if err != nil {
				slog.Error("Failed to get last interaction", "topic", topic, "peer", peer, "error", err)
				return err
			}

			// Create a new GASP provider for each peer to avoid state conflicts
			gaspProvider := gasp.NewGASP(gasp.GASPParams{
				Storage:         NewOverlayGASPStorage(topic, e, nil),
				Remote:          NewOverlayGASPRemote(peer, topic, http.DefaultClient, 0),
				LastInteraction: lastInteraction,
				LogPrefix:       &logPrefix,
				Unidirectional:  true,
				Concurrency:     syncEndpoints.Concurrency,
			})

			if err := gaspProvider.Sync(ctx, peer, DEFAULT_GASP_SYNC_LIMIT); err != nil {
				slog.Error(fmt.Sprintf("[GASP SYNC] Sync failed for topic \"%s\" with peer \"%s\"", topic, peer), "error", err)
			} else {
				slog.Info(fmt.Sprintf("[GASP SYNC] Sync successful for topic \"%s\" with peer \"%s\"", topic, peer))

				// Read the last interaction score from storage
				lastInteraction, err := e.Storage.GetLastInteraction(ctx, peer, topic)
				if err != nil {
					slog.Error("Failed to get last interaction", "topic", topic, "peer", peer, "error", err)
					return err
				}

				// Create a GASP provider for this peer
				gaspProvider := gasp.NewGASP(gasp.GASPParams{
					Storage:         NewOverlayGASPStorage(topic, e, nil),
					Remote:          NewOverlayGASPRemote(peer, topic, http.DefaultClient, 8),
					LastInteraction: lastInteraction,
					LogPrefix:       &logPrefix,
					Unidirectional:  true,
					Concurrency:     syncEndpoints.Concurrency,
					Topic:           topic,
				})

				// Paginate through GASP sync, saving progress after each successful page
				for {
					previousLastInteraction := gaspProvider.LastInteraction

					// Sync one page
					if err := gaspProvider.Sync(ctx, peer, DEFAULT_GASP_SYNC_LIMIT); err != nil {
						slog.Error("failed to sync with peer", "topic", topic, "peer", peer, "error", err)
						break // Exit loop on error
					}

					// Save progress after successful page
					if gaspProvider.LastInteraction > previousLastInteraction {
						if err := e.Storage.UpdateLastInteraction(ctx, peer, topic, gaspProvider.LastInteraction); err != nil {
							slog.Error("Failed to update last interaction", "topic", topic, "peer", peer, "error", err)
							// Continue anyway - we don't want to lose progress
						}
					} else {
						// No progress made, we're done syncing
						slog.Info(logPrefix + " Sync completed")
						break
					}
				}
			}
		}
	}
	return nil
}

// SyncInvalidatedOutputs finds outputs with invalidated merkle proofs and syncs them with remote peers
func (e *Engine) SyncInvalidatedOutputs(ctx context.Context, topic string) error {
	// Find outpoints with invalidated merkle proofs
	invalidatedOutpoints, err := e.Storage.FindOutpointsByMerkleState(ctx, topic, MerkleStateInvalidated, 1000)
	if err != nil {
		slog.Error("Failed to find invalidated outputs", "topic", topic, "error", err)
		return err
	}

	if len(invalidatedOutpoints) == 0 {
		return nil
	}

	// Get sync configuration for this topic
	syncConfig, ok := e.SyncConfiguration[topic]
	if !ok || len(syncConfig.Peers) == 0 {
		slog.Warn("No peers configured for topic", "topic", topic)
		return nil
	}

	// Group outpoints by transaction ID to avoid duplicate merkle proof requests
	txidsToUpdate := make(map[chainhash.Hash]*transaction.Outpoint)
	for _, outpoint := range invalidatedOutpoints {
		if _, exists := txidsToUpdate[outpoint.Txid]; !exists {
			// Use the first outpoint for this txid as representative
			txidsToUpdate[outpoint.Txid] = outpoint
		}
	}

	// Try to get updated merkle proofs from peers
	var successCount int

	// For each transaction that needs updating
	for txid, outpoint := range txidsToUpdate {
		var syncSuccess bool

		// Try each peer until we get a valid merkle proof for this transaction
		for _, peer := range syncConfig.Peers {
			if peer == e.HostingURL {
				continue // Skip self
			}

			// Create a remote client for this peer
			remote := NewOverlayGASPRemote(peer, topic, http.DefaultClient, 8)

			// Request node with metadata to get merkle proof
			node, err := remote.RequestNode(ctx, outpoint, outpoint, true)
			if err != nil {
				continue // Try next peer
			}

			// If we got a merkle proof, update it for the transaction
			if node.Proof != nil {

				merklePath, err := transaction.NewMerklePathFromHex(*node.Proof)
				if err != nil {
					slog.Error("Failed to parse merkle proof", "txid", txid.String(), "error", err)
					continue // Try next peer
				}

				// Update the merkle proof using the existing handler (updates all outputs for this transaction)
				if err := e.HandleNewMerkleProof(ctx, &txid, merklePath); err != nil {
					slog.Error("Failed to update merkle proof", "txid", txid.String(), "error", err)
					continue // Try next peer
				}

				successCount++
				syncSuccess = true
				break // Got valid proof, move to next transaction
			}
		}

		if !syncSuccess {
			slog.Warn("Failed to sync transaction from any peer", "txid", txid.String(), "peers_tried", len(syncConfig.Peers))
		}
	}

	if successCount == 0 && len(txidsToUpdate) > 0 {
		slog.Warn("Could not update all invalidated outputs", "topic", topic, "remaining", len(txidsToUpdate))
	}

	return nil
}

func (e *Engine) ProvideForeignSyncResponse(ctx context.Context, initialRequest *gasp.InitialRequest, topic string) (*gasp.InitialResponse, error) {
	if utxos, err := e.Storage.FindUTXOsForTopic(ctx, topic, initialRequest.Since, initialRequest.Limit, false); err != nil {
		slog.Error("failed to find UTXOs for topic in ProvideForeignSyncResponse", "topic", topic, "error", err)
		return nil, err
	} else {
		// Convert to GASPOutput format
		gaspOutputs := make([]*gasp.Output, 0, len(utxos))
		for _, utxo := range utxos {
			gaspOutputs = append(gaspOutputs, &gasp.Output{
				Txid:        utxo.Outpoint.Txid,
				OutputIndex: utxo.Outpoint.Index,
				Score:       utxo.Score,
			})
		}

		return &gasp.InitialResponse{
			UTXOList: gaspOutputs,
			Since:    initialRequest.Since,
		}, nil
	}
}

func (e *Engine) ProvideForeignGASPNode(ctx context.Context, graphId *transaction.Outpoint, outpoint *transaction.Outpoint, topic string) (*gasp.Node, error) {
	slog.Debug("ProvideForeignGASPNode called",
		"graphID", graphId.String(),
		"outpoint", outpoint.String(),
		"topic", topic)

	var hydrator func(ctx context.Context, output *Output) (*gasp.Node, error)
	hydrator = func(ctx context.Context, output *Output) (*gasp.Node, error) {
		if output.Beef == nil {
			slog.Error("missing BEEF in ProvideForeignGASPNode hydrator", "outpoint", output.Outpoint.String(), "error", ErrMissingInput)
			return nil, ErrMissingInput
		} else if _, tx, _, err := transaction.ParseBeef(output.Beef); err != nil {
			slog.Error("failed to parse BEEF in ProvideForeignGASPNode hydrator", "outpoint", output.Outpoint.String(), "error", err)
			return nil, err
		} else if tx == nil {
			for _, outpoint := range output.OutputsConsumed {
				if output, err := e.Storage.FindOutput(ctx, outpoint, &topic, nil, false); err == nil {
					return hydrator(ctx, output)
				}
			}
			err := errors.New("unable to find output")
			slog.Error("unable to find output in ProvideForeignGASPNode", "graphId", graphId.String(), "error", err)
			return nil, err
		} else {
			node := &gasp.Node{
				GraphID:     graphId,
				RawTx:       tx.Hex(),
				OutputIndex: outpoint.Index,
			}
			if tx.MerklePath != nil {
				proof := tx.MerklePath.Hex()
				node.Proof = &proof
				node.AncillaryBeef = output.AncillaryBeef
			} else {
				// For unmined transactions, provide full BEEF as ancillary
				// Default to output.Beef, but try to merge with ancillary if it exists
				node.AncillaryBeef = output.Beef

				if len(output.AncillaryBeef) > 0 {
					// Try to merge ancillary BEEF into the main BEEF
					if beef, _, _, err := transaction.ParseBeef(output.Beef); err == nil {
						if err := beef.MergeBeefBytes(output.AncillaryBeef); err == nil {
							// Use AtomicBytes to ensure client can parse with NewTransactionFromBEEF
							if mergedBytes, err := beef.AtomicBytes(&outpoint.Txid); err == nil {
								node.AncillaryBeef = mergedBytes
							}
						}
					}
				}

				// Validate the ancillary BEEF before sending it
				if _, _, _, err := transaction.ParseBeef(node.AncillaryBeef); err != nil {
					slog.Error("Invalid ancillary BEEF for unmined transaction",
						"graphID", graphId.String(),
						"outpoint", outpoint.String(),
						"topic", topic,
						"error", err)
					return nil, fmt.Errorf("invalid ancillary BEEF: %w", err)
				}
			}
			return node, nil

		}

	}
	if output, err := e.Storage.FindOutput(ctx, outpoint, &topic, nil, true); err != nil {
		slog.Error("failed to find output in ProvideForeignGASPNode",
			"graphID", graphId.String(),
			"outpoint", outpoint.String(),
			"topic", topic,
			"error", err)
		return nil, err
	} else if output == nil {
		slog.Warn("Output not found in storage",
			"graphID", graphId.String(),
			"outpoint", outpoint.String(),
			"topic", topic)
		return nil, ErrMissingOutput
	} else {
		return hydrator(ctx, output)
	}
}

func (e *Engine) deleteUTXODeep(ctx context.Context, output *Output) error {
	if len(output.ConsumedBy) == 0 {
		if err := e.Storage.DeleteOutput(ctx, &output.Outpoint, output.Topic); err != nil {
			slog.Error("failed to delete output in deleteUTXODeep", "outpoint", output.Outpoint.String(), "topic", output.Topic, "error", err)
			return err
		}
		for _, l := range e.LookupServices {
			if err := l.OutputNoLongerRetainedInHistory(ctx, &output.Outpoint, output.Topic); err != nil {
				slog.Error("failed to notify lookup service about output removal", "outpoint", output.Outpoint.String(), "topic", output.Topic, "error", err)
				return err
			}
		}
	}
	if len(output.OutputsConsumed) == 0 {
		return nil
	}

	for _, outpoint := range output.OutputsConsumed {
		staleOutput, err := e.Storage.FindOutput(ctx, outpoint, &output.Topic, nil, false)
		if err != nil {
			slog.Error("failed to find stale output in deleteUTXODeep", "outpoint", outpoint.String(), "topic", output.Topic, "error", err)
			return err
		} else if staleOutput == nil {
			continue
		}
		if len(staleOutput.ConsumedBy) > 0 {
			consumedBy := staleOutput.ConsumedBy
			staleOutput.ConsumedBy = make([]*transaction.Outpoint, 0, len(consumedBy))
			for _, outpoint := range consumedBy {
				if !bytes.Equal(outpoint.TxBytes(), output.Outpoint.TxBytes()) {
					staleOutput.ConsumedBy = append(staleOutput.ConsumedBy, outpoint)
				}
			}
			if err := e.Storage.UpdateConsumedBy(ctx, &staleOutput.Outpoint, staleOutput.Topic, staleOutput.ConsumedBy); err != nil {
				slog.Error("failed to update consumed by in deleteUTXODeep", "outpoint", staleOutput.Outpoint.String(), "topic", staleOutput.Topic, "error", err)
				return err
			}
		}

		if err := e.deleteUTXODeep(ctx, staleOutput); err != nil {
			slog.Error("failed recursive deleteUTXODeep", "outpoint", staleOutput.Outpoint.String(), "topic", staleOutput.Topic, "error", err)
			return err
		}
	}
	return nil
}

func (e *Engine) updateInputProofs(ctx context.Context, tx *transaction.Transaction, txid chainhash.Hash, proof *transaction.MerklePath) (err error) {
	if tx.MerklePath != nil {
		tx.MerklePath = proof
		return
	}

	if tx.TxID().Equal(txid) {
		tx.MerklePath = proof
	} else {
		for _, input := range tx.Inputs {
			if input.SourceTransaction == nil {
				err := errors.New("missing source transaction")
				slog.Error("missing source transaction in updateInputProofs", "txid", txid, "error", err)
				return err
			} else if err = e.updateInputProofs(ctx, input.SourceTransaction, txid, proof); err != nil {
				slog.Error("failed to update input proofs recursively", "txid", txid, "error", err)
				return err
			}
		}
	}
	return nil
}

func (e *Engine) updateMerkleProof(ctx context.Context, output *Output, txid chainhash.Hash, proof *transaction.MerklePath) error {
	if len(output.Beef) == 0 {
		err := errors.New("missing beef")
		slog.Error("missing BEEF in updateMerkleProof", "outpoint", output.Outpoint.String(), "error", err)
		return err
	}
	beef, tx, _, err := transaction.ParseBeef(output.Beef)
	if err != nil {
		slog.Error("failed to parse BEEF in updateMerkleProof", "outpoint", output.Outpoint.String(), "error", err)
		return err
	} else if tx == nil {
		err := errors.New("missing transaction")
		slog.Error("missing transaction in updateMerkleProof", "outpoint", output.Outpoint.String(), "error", err)
		return err
	}
	if tx.MerklePath != nil {
		if oldRoot, err := tx.MerklePath.ComputeRoot(&txid); err != nil {
			slog.Error("failed to compute old merkle root", "txid", txid, "error", err)
			return err
		} else if newRoot, err := proof.ComputeRoot(&txid); err != nil {
			slog.Error("failed to compute new merkle root", "txid", txid, "error", err)
			return err
		} else if oldRoot.Equal(*newRoot) {
			return nil
		}
	}
	if err = e.updateInputProofs(ctx, tx, txid, proof); err != nil {
		slog.Error("failed to update input proofs in updateMerkleProof", "txid", txid, "error", err)
		return err
	} else if atomicBytes, err := tx.AtomicBEEF(false); err != nil {
		slog.Error("failed to get atomic BEEF", "txid", txid, "error", err)
		return err
	} else {
		if len(output.AncillaryTxids) > 0 {
			ancillaryBeef := transaction.Beef{
				Version:      transaction.BEEF_V2,
				Transactions: make(map[chainhash.Hash]*transaction.BeefTx, len(output.AncillaryTxids)),
			}
			for _, dep := range output.AncillaryTxids {
				if depTx := beef.FindTransaction(dep.String()); depTx == nil {
					err := errors.New("missing dependency transaction")
					slog.Error("missing dependency transaction in updateMerkleProof", "dep", dep, "error", err)
					return err
				} else if depBeefBytes, err := depTx.BEEF(); err != nil {
					slog.Error("failed to get dependency BEEF bytes", "dep", dep, "error", err)
					return err
				} else if err := ancillaryBeef.MergeBeefBytes(depBeefBytes); err != nil {
					slog.Error("failed to merge dependency BEEF bytes", "dep", dep, "error", err)
					return err
				}
			}
			if output.AncillaryBeef, err = ancillaryBeef.Bytes(); err != nil {
				slog.Error("failed to get ancillary BEEF bytes in updateMerkleProof", "outpoint", output.Outpoint.String(), "error", err)
				return err
			}
		} else {
			output.AncillaryBeef = nil
		}

		output.BlockHeight = proof.BlockHeight
		for _, leaf := range proof.Path[0] {
			if leaf.Hash != nil && leaf.Hash.Equal(output.Outpoint.Txid) {
				output.BlockIdx = leaf.Offset
				break
			}
		}
		if err = e.Storage.UpdateTransactionBEEF(ctx, &output.Outpoint.Txid, atomicBytes); err != nil {
			slog.Error("failed to update transaction BEEF", "txid", output.Outpoint.Txid, "error", err)
			return err
		}
		for _, outpoint := range output.ConsumedBy {
			if consumingOutputs, err := e.Storage.FindOutputsForTransaction(ctx, &outpoint.Txid, true); err != nil {
				slog.Error("failed to find consuming outputs", "txid", outpoint.Txid, "error", err)
				return err
			} else {
				for _, consuming := range consumingOutputs {
					// Check if consuming transaction has its own merkle path
					// If it does, it's mined and doesn't include parent transactions anymore
					if len(consuming.Beef) > 0 {
						if _, consumingTx, _, err := transaction.ParseBeef(consuming.Beef); err == nil && consumingTx != nil && consumingTx.MerklePath != nil {
							continue
						}
					}

					if err := e.updateMerkleProof(ctx, consuming, txid, proof); err != nil {
						slog.Error("failed to update merkle proof for consuming output", "consumingTxid", consuming.Outpoint.Txid, "error", err)
						return err
					}
				}
			}
		}
	}
	return nil

}

func (e *Engine) HandleNewMerkleProof(ctx context.Context, txid *chainhash.Hash, proof *transaction.MerklePath) error {
	// Validate the merkle proof before processing
	if merkleRoot, err := proof.ComputeRoot(txid); err != nil {
		slog.Error("failed to compute merkle root from proof", "txid", txid, "error", err)
		return err
	} else if valid, err := e.ChainTracker.IsValidRootForHeight(ctx, merkleRoot, proof.BlockHeight); err != nil {
		slog.Error("error validating merkle root for height", "txid", txid, "blockHeight", proof.BlockHeight, "error", err)
		return err
	} else if !valid {
		err := fmt.Errorf("invalid merkle proof for transaction %s at block height %d", txid, proof.BlockHeight)
		slog.Error("merkle proof validation failed", "txid", txid, "blockHeight", proof.BlockHeight, "error", err)
		return err
	}

	if outputs, err := e.Storage.FindOutputsForTransaction(ctx, txid, true); err != nil {
		slog.Error("failed to find outputs for transaction in HandleNewMerkleProof", "txid", txid, "error", err)
		return err
	} else if len(outputs) > 0 {
		var blockIdx *uint64
		for _, leaf := range proof.Path[0] {
			if leaf.Hash != nil && leaf.Hash.Equal(*txid) {
				blockIdx = &leaf.Offset
				break
			}
		}
		if blockIdx == nil {
			err := fmt.Errorf("not found in proof: %s", txid)
			slog.Error("transaction not found in merkle proof", "txid", txid, "error", err)
			return err
		}
		blockHeight := proof.BlockHeight
		for _, output := range outputs {
			if err := e.updateMerkleProof(ctx, output, *txid, proof); err != nil {
				slog.Error("failed to update merkle proof in HandleNewMerkleProof", "outpoint", output.Outpoint.String(), "error", err)
				return err
			} else if err := e.Storage.UpdateOutputBlockHeight(ctx, &output.Outpoint, output.Topic, output.BlockHeight, output.BlockIdx, output.AncillaryBeef); err != nil {
				slog.Error("failed to update output block height", "outpoint", output.Outpoint.String(), "error", err)
				return err
			}
		}
		for _, l := range e.LookupServices {
			if err := l.OutputBlockHeightUpdated(ctx, txid, blockHeight, *blockIdx); err != nil {
				slog.Error("failed to notify lookup service about block height update", "txid", txid, "blockHeight", blockHeight, "error", err)
				return err
			}
		}
	}
	return nil
}

func (e *Engine) ListTopicManagers() map[string]*overlay.MetaData {
	result := make(map[string]*overlay.MetaData, len(e.Managers))
	for name, manager := range e.Managers {
		result[name] = manager.GetMetaData()
	}
	return result
}

func (e *Engine) ListLookupServiceProviders() map[string]*overlay.MetaData {
	result := make(map[string]*overlay.MetaData, len(e.LookupServices))
	for name, provider := range e.LookupServices {
		result[name] = provider.GetMetaData()
	}
	return result
}

func (e *Engine) GetDocumentationForTopicManager(manager string) (string, error) {
	if tm, ok := e.Managers[manager]; !ok {
		err := errors.New("no documentation found")
		slog.Error("topic manager not found", "manager", manager, "error", err)
		return "", err
	} else {
		return tm.GetDocumentation(), nil
	}
}

func (e *Engine) GetDocumentationForLookupServiceProvider(provider string) (string, error) {
	if l, ok := e.LookupServices[provider]; !ok {
		err := errors.New("no documentation found")
		slog.Error("lookup service provider not found", "provider", provider, "error", err)
		return "", err
	} else {
		return l.GetDocumentation(), nil
	}
}<|MERGE_RESOLUTION|>--- conflicted
+++ resolved
@@ -631,20 +631,12 @@
 			if lookupAnswer.Type == lookup.AnswerTypeOutputList {
 				endpointSet := make(map[string]struct{}, len(lookupAnswer.Outputs))
 				for _, output := range lookupAnswer.Outputs {
-<<<<<<< HEAD
-					beef, err := transaction.NewBeefFromBytes(output.Beef)
-=======
 					beef, _, txId, err := transaction.ParseBeef(output.Beef)
->>>>>>> a48f01e6
 					if err != nil {
 						slog.Error("failed to parse advertisement output BEEF", "topic", topic, "error", err)
 						continue
 					}
-<<<<<<< HEAD
-					slog.Info(fmt.Sprintf("[GASP SYNC] Successfully parsed BEEF for topic \"%s\", transaction count: %d", topic, len(beef.Transactions)))
-=======
 					slog.Info(fmt.Sprintf("[GASP SYNC] Successfully parsed BEEF for topic \"%s\", transaction count: %d, txId: %s\n", topic, len(beef.Transactions), txId.String()))
->>>>>>> a48f01e6
 
 					// Find the transaction that contains the output at the specified index
 					var tx *transaction.Transaction
