package engine

import (
	"bytes"
	"context"
	"encoding/json"
	"errors"
	"fmt"
	"log/slog"
	"net/http"
	"slices"
	"time"

	"github.com/bsv-blockchain/go-overlay-services/pkg/core/advertiser"
	"github.com/bsv-blockchain/go-overlay-services/pkg/core/gasp"
	"github.com/bsv-blockchain/go-sdk/chainhash"
	"github.com/bsv-blockchain/go-sdk/overlay"
	"github.com/bsv-blockchain/go-sdk/overlay/lookup"
	"github.com/bsv-blockchain/go-sdk/overlay/topic"
	"github.com/bsv-blockchain/go-sdk/spv"
	"github.com/bsv-blockchain/go-sdk/transaction"
	"github.com/bsv-blockchain/go-sdk/transaction/chaintracker"
)

const DEFAULT_GASP_SYNC_LIMIT = 10000

var TRUE = true
var FALSE = false

type SumbitMode string

var (
	SubmitModeHistorical SumbitMode = "historical-tx"
	SubmitModeCurrent    SumbitMode = "current-tx"
)

type SyncConfigurationType int

const (
	SyncConfigurationPeers SyncConfigurationType = iota
	SyncConfigurationSHIP
	SyncConfigurationNone
)

// String returns the string representation of SyncConfigurationType
func (s SyncConfigurationType) String() string {
	switch s {
	case SyncConfigurationPeers:
		return "Peers"
	case SyncConfigurationSHIP:
		return "SHIP"
	case SyncConfigurationNone:
		return "None"
	default:
		return "Unknown"
	}
}

type SyncConfiguration struct {
	Type        SyncConfigurationType
	Peers       []string
	Concurrency int
}

type OnSteakReady func(steak *overlay.Steak)

type LookupResolverProvider interface {
	SLAPTrackers() []string
	SetSLAPTrackers(trackers []string)
	Query(ctx context.Context, question *lookup.LookupQuestion) (*lookup.LookupAnswer, error)
}

type Engine struct {
	Managers                map[string]TopicManager
	LookupServices          map[string]LookupService
	Storage                 Storage
	ChainTracker            chaintracker.ChainTracker
	HostingURL              string
	SHIPTrackers            []string
	SLAPTrackers            []string
	Broadcaster             transaction.Broadcaster
	Advertiser              advertiser.Advertiser
	SyncConfiguration       map[string]SyncConfiguration
	LogTime                 bool
	LogPrefix               string
	ErrorOnBroadcastFailure bool
	BroadcastFacilitator    topic.Facilitator
	LookupResolver          LookupResolverProvider
	// Logger				  Logger //TODO: Implement Logger Interface
}

func NewEngine(cfg Engine) *Engine {
	if cfg.SyncConfiguration == nil {
		cfg.SyncConfiguration = make(map[string]SyncConfiguration)
	}
	if cfg.Managers == nil {
		cfg.Managers = make(map[string]TopicManager)
	}
	if cfg.LookupServices == nil {
		cfg.LookupServices = make(map[string]LookupService)
	}
	if cfg.LookupResolver == nil {
		cfg.LookupResolver = NewLookupResolver()
	}

	for name, manager := range cfg.Managers {
		config := cfg.SyncConfiguration[name]

		if name == "tm_ship" && len(cfg.SHIPTrackers) > 0 && manager != nil && config.Type == SyncConfigurationPeers {
			combined := make(map[string]struct{}, len(cfg.SHIPTrackers)+len(config.Peers))
			for _, peer := range cfg.SHIPTrackers {
				combined[peer] = struct{}{}
			}
			for _, peer := range config.Peers {
				combined[peer] = struct{}{}
			}
			config.Peers = make([]string, 0, len(combined))
			for peer := range combined {
				config.Peers = append(config.Peers, peer)
			}
			cfg.SyncConfiguration[name] = config
		} else if name == "tm_slap" && len(cfg.SLAPTrackers) > 0 && manager != nil && config.Type == SyncConfigurationPeers {
			combined := make(map[string]struct{}, len(cfg.SHIPTrackers)+len(config.Peers))
			for _, peer := range cfg.SLAPTrackers {
				combined[peer] = struct{}{}
			}
			for _, peer := range config.Peers {
				combined[peer] = struct{}{}
			}
			config.Peers = make([]string, 0, len(combined))
			for peer := range combined {
				config.Peers = append(config.Peers, peer)
			}
			cfg.SyncConfiguration[name] = config
		}
	}

	return &cfg
}

var ErrUnknownTopic = errors.New("unknown-topic")
var ErrInvalidBeef = errors.New("invalid-beef")
var ErrInvalidTransaction = errors.New("invalid-transaction")
var ErrMissingInput = errors.New("missing-input")
var ErrMissingOutput = errors.New("missing-output")
var ErrInputSpent = errors.New("input-spent")

func (e *Engine) Submit(ctx context.Context, taggedBEEF overlay.TaggedBEEF, mode SumbitMode, onSteakReady OnSteakReady) (overlay.Steak, error) {
	start := time.Now()
	for _, topic := range taggedBEEF.Topics {
		if _, ok := e.Managers[topic]; !ok {
			slog.Error("unknown topic in Submit", "topic", topic, "error", ErrUnknownTopic)
			return nil, ErrUnknownTopic
		}
	}

	var tx *transaction.Transaction
	beef, tx, txid, err := transaction.ParseBeef(taggedBEEF.Beef)
	if err != nil {
		slog.Error("failed to parse BEEF in Submit", "error", err)
		return nil, err
	} else if tx == nil {
		slog.Error("invalid BEEF in Submit - tx is nil", "error", ErrInvalidBeef)
		return nil, ErrInvalidBeef
	}
	if valid, err := spv.Verify(ctx, tx, e.ChainTracker, nil); err != nil {
		slog.Error("SPV verification failed in Submit", "txid", txid, "error", err)
		return nil, err
	} else if !valid {
		slog.Error("invalid transaction in Submit", "txid", txid, "error", ErrInvalidTransaction)
		return nil, ErrInvalidTransaction
	}
	slog.Debug("transaction validated", "duration", time.Since(start))
	start = time.Now()
	steak := make(overlay.Steak, len(taggedBEEF.Topics))
	topicInputs := make(map[string]map[uint32]*Output, len(tx.Inputs))
	inpoints := make([]*transaction.Outpoint, 0, len(tx.Inputs))
	ancillaryBeefs := make(map[string][]byte, len(taggedBEEF.Topics))
	for _, input := range tx.Inputs {
		inpoints = append(inpoints, &transaction.Outpoint{
			Txid:  *input.SourceTXID,
			Index: input.SourceTxOutIndex,
		})
	}
	dupeTopics := make(map[string]struct{}, len(taggedBEEF.Topics))
	for _, topic := range taggedBEEF.Topics {
		if exists, err := e.Storage.DoesAppliedTransactionExist(ctx, &overlay.AppliedTransaction{
			Txid:  txid,
			Topic: topic,
		}); err != nil {
			slog.Error("failed to check if transaction exists", "txid", txid, "topic", topic, "error", err)
			return nil, err
		} else if exists {
			steak[topic] = &overlay.AdmittanceInstructions{}
			dupeTopics[topic] = struct{}{}
			continue
		} else {
			topicInputs[topic] = make(map[uint32]*Output, len(tx.Inputs))
			previousCoins := make(map[uint32]*transaction.TransactionOutput, len(tx.Inputs))
			outputs, err := e.Storage.FindOutputs(ctx, inpoints, topic, nil, false)
			if err != nil {
				slog.Error("failed to find outputs", "topic", topic, "error", err)
				return nil, err
			}
			for vin, output := range outputs {
				if output != nil {
					previousCoins[uint32(vin)] = &transaction.TransactionOutput{
						LockingScript: output.Script,
						Satoshis:      output.Satoshis,
					}
					topicInputs[topic][uint32(vin)] = output
				}
			}

			if admit, err := e.Managers[topic].IdentifyAdmissibleOutputs(ctx, taggedBEEF.Beef, previousCoins); err != nil {
				slog.Error("failed to identify admissible outputs", "topic", topic, "error", err)
				return nil, err
			} else {
				slog.Debug("admissible outputs identified", "duration", time.Since(start))
				start = time.Now()
				if len(admit.AncillaryTxids) > 0 {
					ancillaryBeef := transaction.Beef{
						Version:      transaction.BEEF_V2,
						Transactions: make(map[chainhash.Hash]*transaction.BeefTx, len(admit.AncillaryTxids)),
					}
					for _, txid := range admit.AncillaryTxids {
						if tx := beef.FindTransaction(txid.String()); tx == nil {
							err := errors.New("missing dependency transaction")
							slog.Error("missing dependency transaction", "txid", txid, "error", err)
							return nil, err
						} else if beefBytes, err := tx.BEEF(); err != nil {
							slog.Error("failed to get BEEF bytes", "txid", txid, "error", err)
							return nil, err
						} else if err := ancillaryBeef.MergeBeefBytes(beefBytes); err != nil {
							slog.Error("failed to merge BEEF bytes", "txid", txid, "error", err)
							return nil, err
						}
					}
					if beefBytes, err := ancillaryBeef.Bytes(); err != nil {
						slog.Error("failed to get ancillary BEEF bytes", "topic", topic, "error", err)
						return nil, err
					} else {
						ancillaryBeefs[topic] = beefBytes
					}
				}
				steak[topic] = &admit
			}
		}
	}

	for _, topic := range taggedBEEF.Topics {
		if _, ok := dupeTopics[topic]; ok {
			continue
		}
		// Build list of inputs that actually exist in this topic's storage
		if len(topicInputs[topic]) > 0 {
			topicInpoints := make([]*transaction.Outpoint, 0, len(topicInputs[topic]))
			for _, output := range topicInputs[topic] {
				topicInpoints = append(topicInpoints, &output.Outpoint)
			}
			if err := e.Storage.MarkUTXOsAsSpent(ctx, topicInpoints, topic, txid); err != nil {
				slog.Error("failed to mark UTXOs as spent", "topic", topic, "txid", txid, "error", err)
				return nil, err
			}
		}
		// Notify lookup services about spent outputs
		for vin, output := range topicInputs[topic] {
			for _, l := range e.LookupServices {
				if err := l.OutputSpent(ctx, &OutputSpent{
					Outpoint:           &output.Outpoint,
					Topic:              topic,
					SpendingTxid:       txid,
					InputIndex:         vin,
					UnlockingScript:    tx.Inputs[vin].UnlockingScript,
					SequenceNumber:     tx.Inputs[vin].SequenceNumber,
					SpendingAtomicBEEF: taggedBEEF.Beef,
				}); err != nil {
					slog.Error("failed to notify lookup service about spent output", "topic", topic, "txid", txid, "error", err)
					return nil, err
				}
			}
		}
	}
	slog.Debug("UTXOs marked as spent", "duration", time.Since(start))
	start = time.Now()
	if mode != SubmitModeHistorical && e.Broadcaster != nil {
		if _, failure := e.Broadcaster.Broadcast(tx); failure != nil {
			slog.Error("failed to broadcast transaction", "txid", txid, "error", failure)
			return nil, failure
		}
	}

	if onSteakReady != nil {
		onSteakReady(&steak)
	}

	for _, topic := range taggedBEEF.Topics {
		if _, ok := dupeTopics[topic]; ok {
			continue
		}
		admit := steak[topic]
		outputsConsumed := make([]*Output, 0, len(admit.CoinsToRetain))
		outpointsConsumed := make([]*transaction.Outpoint, 0, len(admit.CoinsToRetain))
		for vin, output := range topicInputs[topic] {
			for _, coin := range admit.CoinsToRetain {
				if vin == coin {
					outputsConsumed = append(outputsConsumed, output)
					outpointsConsumed = append(outpointsConsumed, &output.Outpoint)
					delete(topicInputs[topic], vin)
					break
				}
			}
		}

		for vin, output := range topicInputs[topic] {
			if err := e.deleteUTXODeep(ctx, output); err != nil {
				slog.Error("failed to delete UTXO deep", "topic", topic, "outpoint", output.Outpoint.String(), "error", err)
				return nil, err
			}
			admit.CoinsRemoved = append(admit.CoinsRemoved, uint32(vin))
		}

		newOutpoints := make([]*transaction.Outpoint, 0, len(admit.OutputsToAdmit))
		for _, vout := range admit.OutputsToAdmit {
			out := tx.Outputs[vout]
			output := &Output{
				Outpoint: transaction.Outpoint{
					Txid:  *txid,
					Index: uint32(vout),
				},
				Script:          out.LockingScript,
				Satoshis:        out.Satoshis,
				Topic:           topic,
				OutputsConsumed: outpointsConsumed,
				Beef:            taggedBEEF.Beef,
				AncillaryTxids:  admit.AncillaryTxids,
				AncillaryBeef:   ancillaryBeefs[topic],
			}
			if tx.MerklePath != nil {
				output.BlockHeight = tx.MerklePath.BlockHeight
				for _, leaf := range tx.MerklePath.Path[0] {
					if leaf.Hash != nil && leaf.Hash.Equal(output.Outpoint.Txid) {
						output.BlockIdx = leaf.Offset
						break
					}
				}
			}
			if err := e.Storage.InsertOutput(ctx, output); err != nil {
				slog.Error("failed to insert output", "topic", topic, "outpoint", output.Outpoint.String(), "error", err)
				return nil, err
			}
			newOutpoints = append(newOutpoints, &output.Outpoint)
			for _, l := range e.LookupServices {
				if err := l.OutputAdmittedByTopic(ctx, &OutputAdmittedByTopic{
					Topic:         topic,
					Outpoint:      &output.Outpoint,
					Satoshis:      output.Satoshis,
					LockingScript: output.Script,
					AtomicBEEF:    taggedBEEF.Beef,
				}); err != nil {
					slog.Error("failed to notify lookup service about admitted output", "topic", topic, "outpoint", output.Outpoint.String(), "error", err)
					return nil, err
				}
			}
		}
		slog.Debug("outputs added", "duration", time.Since(start))
		start = time.Now()
		for _, output := range outputsConsumed {
			output.ConsumedBy = append(output.ConsumedBy, newOutpoints...)

			if err := e.Storage.UpdateConsumedBy(ctx, &output.Outpoint, output.Topic, output.ConsumedBy); err != nil {
				slog.Error("failed to update consumed by", "topic", output.Topic, "outpoint", output.Outpoint.String(), "error", err)
				return nil, err
			}
		}
		slog.Debug("consumed by references updated", "duration", time.Since(start))
		start = time.Now()
		// Insert applied transaction if any changes were made
		if len(admit.OutputsToAdmit) > 0 || len(admit.CoinsRemoved) > 0 || len(admit.CoinsToRetain) > 0 || len(admit.AncillaryTxids) > 0 {
			if err := e.Storage.InsertAppliedTransaction(ctx, &overlay.AppliedTransaction{
				Txid:  txid,
				Topic: topic,
			}); err != nil {
				slog.Error("failed to insert applied transaction", "topic", topic, "txid", txid, "error", err)
				return nil, err
			}
		}
		slog.Debug("transaction applied", "duration", time.Since(start))
	}
	if e.Advertiser == nil || mode == SubmitModeHistorical {
		return steak, nil
	}

	releventTopics := make([]string, 0, len(taggedBEEF.Topics))
	for topic, steak := range steak {
		if steak.OutputsToAdmit == nil && steak.CoinsToRetain == nil {
			continue
		}
		if _, ok := dupeTopics[topic]; !ok {
			releventTopics = append(releventTopics, topic)
		}
	}
	if len(releventTopics) == 0 {
		return steak, nil
	}

	broadcasterCfg := &topic.BroadcasterConfig{}
	if len(e.SLAPTrackers) > 0 {
		broadcasterCfg.Resolver = lookup.NewLookupResolver(&lookup.LookupResolver{
			SLAPTrackers: e.SLAPTrackers,
		})
	}

	if broadcaster, err := topic.NewBroadcaster(releventTopics, broadcasterCfg); err != nil {
		slog.Error("failed to create broadcaster for propagation", "topics", releventTopics, "error", err)
	} else if _, failure := broadcaster.BroadcastCtx(ctx, tx); failure != nil {
		slog.Error("failed to propagate transaction to other nodes", "txid", txid, "error", failure)
	}
	return steak, nil
}

func (e *Engine) Lookup(ctx context.Context, question *lookup.LookupQuestion) (*lookup.LookupAnswer, error) {
	if l, ok := e.LookupServices[question.Service]; !ok {
		slog.Error("unknown lookup service", "service", question.Service, "error", ErrUnknownTopic)
		return nil, ErrUnknownTopic
	} else if result, err := l.Lookup(ctx, question); err != nil {
		slog.Error("lookup service failed", "service", question.Service, "error", err)
		return nil, err
	} else if result.Type == lookup.AnswerTypeFreeform || result.Type == lookup.AnswerTypeOutputList {
		return result, nil
	} else {
		hydratedOutputs := make([]*lookup.OutputListItem, 0, len(result.Outputs))
		for _, formula := range result.Formulas {
			if output, err := e.Storage.FindOutput(ctx, formula.Outpoint, nil, nil, true); err != nil {
				slog.Error("failed to find output in Lookup", "outpoint", formula.Outpoint.String(), "error", err)
				return nil, err
			} else if output != nil && output.Beef != nil {
				if output, err := e.GetUTXOHistory(ctx, output, formula.History, 0); err != nil {
					slog.Error("failed to get UTXO history in Lookup", "outpoint", formula.Outpoint.String(), "error", err)
					return nil, err
				} else if output != nil {
					hydratedOutputs = append(hydratedOutputs, &lookup.OutputListItem{
						Beef:        output.Beef,
						OutputIndex: output.Outpoint.Index,
					})
				}
			}
		}
		return &lookup.LookupAnswer{
			Type:    lookup.AnswerTypeOutputList,
			Outputs: hydratedOutputs,
		}, nil
	}
}

func (e *Engine) GetUTXOHistory(ctx context.Context, output *Output, historySelector func(beef []byte, outputIndex uint32, currentDepth uint32) bool, currentDepth uint32) (*Output, error) {
	if historySelector == nil {
		return output, nil
	}
	shouldTravelHistory := historySelector(output.Beef, output.Outpoint.Index, currentDepth)
	if !shouldTravelHistory {
		return nil, nil
	}
	if output != nil && len(output.OutputsConsumed) == 0 {
		return output, nil
	}
	outputsConsumed := output.OutputsConsumed[:]
	childHistories := make(map[string]*Output, len(outputsConsumed))
	for _, outpoint := range outputsConsumed {
		if output, err := e.Storage.FindOutput(ctx, outpoint, nil, nil, true); err != nil {
			slog.Error("failed to find output in GetUTXOHistory", "outpoint", outpoint.String(), "error", err)
			return nil, err
		} else if output != nil {
			if child, err := e.GetUTXOHistory(ctx, output, historySelector, currentDepth+1); err != nil {
				slog.Error("failed to get child UTXO history", "outpoint", outpoint.String(), "depth", currentDepth+1, "error", err)
				return nil, err
			} else if child != nil {
				childHistories[child.Outpoint.String()] = child
			}
		}
	}

	if tx, err := transaction.NewTransactionFromBEEF(output.Beef); err != nil {
		slog.Error("failed to create transaction from BEEF in GetUTXOHistory", "outpoint", output.Outpoint.String(), "error", err)
		return nil, err
	} else {
		for _, txin := range tx.Inputs {
			outpoint := &transaction.Outpoint{
				Txid:  *txin.SourceTXID,
				Index: txin.SourceTxOutIndex,
			}
			if input := childHistories[outpoint.String()]; input != nil {
				if input.Beef == nil {
					err := errors.New("missing beef")
					slog.Error("missing BEEF in GetUTXOHistory", "outpoint", outpoint.String(), "error", err)
					return nil, err
				} else if txin.SourceTransaction, err = transaction.NewTransactionFromBEEF(input.Beef); err != nil {
					slog.Error("failed to create source transaction from BEEF", "outpoint", outpoint.String(), "error", err)
					return nil, err
				}
			}
		}
		if beef, err := tx.BEEF(); err != nil {
			slog.Error("failed to get BEEF from transaction in GetUTXOHistory", "outpoint", output.Outpoint.String(), "error", err)
			return nil, err
		} else {
			output.Beef = beef
			return output, nil
		}
	}
}

func (e *Engine) SyncAdvertisements(ctx context.Context) error {
	if e.Advertiser == nil {
		return nil
	}
	configuredTopics := make([]string, 0, len(e.Managers))
	requiredSHIPAdvertisements := make(map[string]struct{}, len(configuredTopics))
	for name := range e.Managers {
		configuredTopics = append(configuredTopics, name)
		requiredSHIPAdvertisements[name] = struct{}{}
	}
	configuredServices := make([]string, 0, len(e.LookupServices))
	requiredSLAPAdvertisements := make(map[string]struct{}, len(configuredServices))
	for name := range e.LookupServices {
		configuredServices = append(configuredServices, name)
		requiredSLAPAdvertisements[name] = struct{}{}
	}
	currentSHIPAdvertisements, err := e.Advertiser.FindAllAdvertisements("SHIP")
	if err != nil {
		slog.Error("failed to find SHIP advertisements", "error", err)
		return err
	}
	shipsToCreate := make([]string, 0, len(requiredSHIPAdvertisements))
	for topic := range requiredSHIPAdvertisements {
		if slices.IndexFunc(currentSHIPAdvertisements, func(ad *advertiser.Advertisement) bool {
			return ad.TopicOrService == topic && ad.Domain == e.HostingURL
		}) == -1 {
			shipsToCreate = append(shipsToCreate, topic)
		}
	}
	shipsToRevoke := make([]*advertiser.Advertisement, 0, len(currentSHIPAdvertisements))
	for _, ad := range currentSHIPAdvertisements {
		if _, ok := requiredSHIPAdvertisements[ad.TopicOrService]; !ok {
			shipsToRevoke = append(shipsToRevoke, ad)
		}
	}

	currentSLAPAdvertisements, err := e.Advertiser.FindAllAdvertisements("SLAP")
	if err != nil {
		slog.Error("failed to find SLAP advertisements", "error", err)
		return err
	}
	slapsToCreate := make([]string, 0, len(requiredSLAPAdvertisements))
	for service := range requiredSLAPAdvertisements {
		if slices.IndexFunc(currentSLAPAdvertisements, func(ad *advertiser.Advertisement) bool {
			return ad.TopicOrService == service && ad.Domain == e.HostingURL
		}) == -1 {
			slapsToCreate = append(slapsToCreate, service)
		}
	}
	slapsToRevoke := make([]*advertiser.Advertisement, 0, len(currentSLAPAdvertisements))
	for _, ad := range currentSLAPAdvertisements {
		if _, ok := requiredSLAPAdvertisements[ad.TopicOrService]; !ok {
			slapsToRevoke = append(slapsToRevoke, ad)
		}
	}
	advertisementData := make([]*advertiser.AdvertisementData, 0, len(shipsToCreate)+len(slapsToCreate))
	for _, topic := range shipsToCreate {
		advertisementData = append(advertisementData, &advertiser.AdvertisementData{
			Protocol:           "SHIP",
			TopicOrServiceName: topic,
		})
	}
	for _, service := range slapsToCreate {
		advertisementData = append(advertisementData, &advertiser.AdvertisementData{
			Protocol:           "SLAP",
			TopicOrServiceName: service,
		})
	}
	if len(advertisementData) > 0 {
		if taggedBEEF, err := e.Advertiser.CreateAdvertisements(advertisementData); err != nil {
			slog.Error("failed to create SHIP/SLAP advertisements", "error", err)
		} else if _, err := e.Submit(ctx, taggedBEEF, SubmitModeCurrent, nil); err != nil {
			slog.Error("failed to submit SHIP/SLAP advertisements", "error", err)
		}
	}
	revokeData := make([]*advertiser.Advertisement, 0, len(shipsToRevoke)+len(slapsToRevoke))
	revokeData = append(revokeData, shipsToRevoke...)
	revokeData = append(revokeData, slapsToRevoke...)
	if len(revokeData) > 0 {
		if taggedBEEF, err := e.Advertiser.RevokeAdvertisements(revokeData); err != nil {
			slog.Error("failed to revoke SHIP/SLAP advertisements", "error", err)
		} else if _, err := e.Submit(ctx, taggedBEEF, SubmitModeCurrent, nil); err != nil {
			slog.Error("failed to submit SHIP/SLAP advertisement revocation", "error", err)
		}
	}
	return nil
}

func (e *Engine) StartGASPSync(ctx context.Context) error {
	for topic := range e.SyncConfiguration {
		syncEndpoints, ok := e.SyncConfiguration[topic]
		if !ok {
			continue
		}

		slog.Info(fmt.Sprintf("[GASP SYNC] Processing topic \"%s\" with sync type \"%s\"", topic, syncEndpoints.Type))

		if syncEndpoints.Type == SyncConfigurationSHIP {
			slog.Info(fmt.Sprintf("[GASP SYNC] Discovering peers for topic \"%s\" using SHIP lookup", topic))
			slog.Info(fmt.Sprintf("[GASP SYNC] Setting SLAP trackers for topic \"%s\", count: %d", topic, len(e.SLAPTrackers)))
			if len(e.SLAPTrackers) > 0 {
				for i, tracker := range e.SLAPTrackers {
					slog.Info(fmt.Sprintf("[GASP SYNC] SLAP tracker %d: %s", i, tracker))
				}
			} else {
				slog.Warn(fmt.Sprintf("[GASP SYNC] No SLAP trackers configured for topic \"%s\"", topic))
			}
			e.LookupResolver.SetSLAPTrackers(e.SLAPTrackers)
			slog.Debug(fmt.Sprintf("[GASP SYNC] Current SLAP trackers after setting: %v", e.LookupResolver.SLAPTrackers()))

			query, err := json.Marshal(map[string]any{"topics": []string{topic}})
			if err != nil {
				slog.Error("failed to marshal query for GASP sync", "topic", topic, "error", err)
				return err
			}

			slog.Info(fmt.Sprintf("[GASP SYNC] Querying lookup resolver for topic \"%s\" with service \"ls_ship\"", topic))
			slog.Debug(fmt.Sprintf("[GASP SYNC] Query payload: %s", string(query)))

			timeoutCtx, cancel := context.WithTimeout(ctx, 10*time.Second)
			defer cancel()

			slog.Debug(fmt.Sprintf("[GASP SYNC] About to call LookupResolver.Query for topic \"%s\"", topic))
			lookupAnswer, err := e.LookupResolver.Query(timeoutCtx, &lookup.LookupQuestion{Service: "ls_ship", Query: query})
			slog.Debug(fmt.Sprintf("[GASP SYNC] LookupResolver.Query returned for topic \"%s\", err: %v", topic, err))

			if err != nil {
				slog.Error("failed to query lookup resolver for GASP sync", "topic", topic, "error", err)
				// Continue with other topics instead of returning - matches TypeScript behavior
				continue
			}

			slog.Info(fmt.Sprintf("[GASP SYNC] Lookup query completed for topic \"%s\", answer type: %s, outputs count: %d", topic, lookupAnswer.Type, len(lookupAnswer.Outputs)))

			if lookupAnswer.Type == lookup.AnswerTypeOutputList {
				endpointSet := make(map[string]struct{}, len(lookupAnswer.Outputs))
				for _, output := range lookupAnswer.Outputs {
					beef, err := transaction.NewBeefFromBytes(output.Beef)
					if err != nil {
						slog.Error("failed to parse advertisement output BEEF", "topic", topic, "error", err)
						continue
					}
					slog.Info(fmt.Sprintf("[GASP SYNC] Successfully parsed BEEF for topic \"%s\", transaction count: %d", topic, len(beef.Transactions)))

					// Find the transaction that contains the output at the specified index
					var tx *transaction.Transaction
					for _, beefTx := range beef.Transactions {
						if beefTx.Transaction != nil && beefTx.Transaction.Outputs != nil && len(beefTx.Transaction.Outputs) > int(output.OutputIndex) {
							tx = beefTx.Transaction
							break
						}
					}
					if tx == nil {
						slog.Error("failed to find transaction with output index in BEEF", "topic", topic, "outputIndex", output.OutputIndex)
						continue
					}

					// Additional safety check before accessing the output
					if tx.Outputs == nil || len(tx.Outputs) <= int(output.OutputIndex) {
						slog.Error("transaction outputs is nil or output index out of bounds", "topic", topic, "outputIndex", output.OutputIndex, "outputsLength", len(tx.Outputs))
						continue
					}

					if tx.Outputs[output.OutputIndex] == nil {
						slog.Error("output at index is nil", "topic", topic, "outputIndex", output.OutputIndex)
						continue
					}

					if tx.Outputs[output.OutputIndex].LockingScript == nil {
						slog.Error("locking script is nil", "topic", topic, "outputIndex", output.OutputIndex)
						continue
					}

					if e.Advertiser == nil {
						slog.Warn("advertiser is nil, skipping advertisement parsing", "topic", topic)
						continue
					}

					slog.Debug("parsing advertisement from locking script", "topic", topic, "outputIndex", output.OutputIndex)
					advertisement, err := e.Advertiser.ParseAdvertisement(tx.Outputs[output.OutputIndex].LockingScript)
					if err != nil {
						slog.Error("failed to parse advertisement from locking script", "topic", topic, "error", err)
						continue
					}

					if advertisement == nil {
						slog.Debug("advertisement parsed as nil", "topic", topic)
						continue
					}

					slog.Debug("successfully parsed advertisement", "topic", topic, "protocol", advertisement.Protocol, "domain", advertisement.Domain)

					// Determine expected protocol based on topic
					var expectedProtocol overlay.Protocol
					if topic == "tm_ship" {
						expectedProtocol = overlay.ProtocolSHIP
					} else if topic == "tm_slap" {
						expectedProtocol = overlay.ProtocolSLAP
					} else {
						// For unknown topics, log a warning but continue
						slog.Warn("unknown topic, cannot determine expected protocol", "topic", topic)
						continue
					}

					if advertisement.Protocol == expectedProtocol {
						slog.Debug("found matching advertisement", "topic", topic, "protocol", advertisement.Protocol, "domain", advertisement.Domain)
						endpointSet[advertisement.Domain] = struct{}{}
					} else {
						slog.Debug("skipping advertisement with mismatched protocol", "topic", topic, "expected", expectedProtocol, "actual", advertisement.Protocol, "domain", advertisement.Domain)
					}
				}

				syncEndpoints.Peers = make([]string, 0, len(endpointSet))
				for endpoint := range endpointSet {
					if endpoint != e.HostingURL {
						syncEndpoints.Peers = append(syncEndpoints.Peers, endpoint)
					}
				}
				// Determine protocol name for logging
				protocolName := "UNKNOWN"
				if topic == "tm_ship" {
					protocolName = "SHIP"
				} else if topic == "tm_slap" {
					protocolName = "SLAP"
				}
				slog.Info(fmt.Sprintf("[GASP SYNC] Discovered %d unique %s peer endpoint(s) for topic \"%s\"", len(syncEndpoints.Peers), protocolName, topic))
			} else {
				slog.Warn(fmt.Sprintf("[GASP SYNC] Unexpected answer type \"%s\" for topic \"%s\", expected \"%s\"", lookupAnswer.Type, topic, lookup.AnswerTypeOutputList))
			}
		} else {
			slog.Info(fmt.Sprintf("[GASP SYNC] Skipping topic \"%s\" - sync type is not SHIP (type: \"%s\")", topic, syncEndpoints.Type))
		}

		if len(syncEndpoints.Peers) > 0 {
			// Log the number of peers we will attempt to sync with
			plural := ""
			if len(syncEndpoints.Peers) != 1 {
				plural = "s"
			}
			slog.Info(fmt.Sprintf("[GASP SYNC] Will attempt to sync with %d peer%s", len(syncEndpoints.Peers), plural), "topic", topic)
		} else {
			slog.Info(fmt.Sprintf("[GASP SYNC] No peers found for topic \"%s\", skipping sync", topic))
			continue
		}

		for _, peer := range syncEndpoints.Peers {
			logPrefix := "[GASP Sync of " + topic + " with " + peer + "]"

			slog.Info(fmt.Sprintf("[GASP SYNC] Starting sync for topic \"%s\" with peer \"%s\"", topic, peer))

			// Read the last interaction score from storage
			lastInteraction, err := e.Storage.GetLastInteraction(ctx, peer, topic)
			if err != nil {
				slog.Error("Failed to get last interaction", "topic", topic, "peer", peer, "error", err)
				return err
			}

<<<<<<< HEAD
			// Create a new GASP provider for each peer to avoid state conflicts
			gaspProvider := gasp.NewGASP(gasp.GASPParams{
				Storage: NewOverlayGASPStorage(topic, e, nil),
				Remote: &OverlayGASPRemote{
					EndpointUrl: peer,
					Topic:       topic,
					HttpClient:  http.DefaultClient,
				},
				LastInteraction: lastInteraction,
				LogPrefix:       &logPrefix,
				Unidirectional:  true,
				Concurrency:     syncEndpoints.Concurrency,
			})

			if err := gaspProvider.Sync(ctx, peer, DEFAULT_GASP_SYNC_LIMIT); err != nil {
				slog.Error(fmt.Sprintf("[GASP SYNC] Sync failed for topic \"%s\" with peer \"%s\"", topic, peer), "error", err)
			} else {
				slog.Info(fmt.Sprintf("[GASP SYNC] Sync successful for topic \"%s\" with peer \"%s\"", topic, peer))

				// Save the updated last interaction score
				if gaspProvider.LastInteraction > lastInteraction {
					if err := e.Storage.UpdateLastInteraction(ctx, peer, topic, gaspProvider.LastInteraction); err == nil {
						slog.Info("Updated last interaction score", "topic", topic, "peer", peer, "score", gaspProvider.LastInteraction)
=======
				// Create a new GASP provider for each peer to avoid state conflicts
				gaspProvider := gasp.NewGASP(gasp.GASPParams{
					Storage:         NewOverlayGASPStorage(topic, e, nil),
					Remote:          NewOverlayGASPRemote(peer, topic, http.DefaultClient, 8),
					LastInteraction: lastInteraction,
					LogPrefix:       &logPrefix,
					Unidirectional:  true,
					Concurrency:     syncEndpoints.Concurrency,
				})

				if err := gaspProvider.Sync(ctx, peer, DEFAULT_GASP_SYNC_LIMIT); err != nil {
					slog.Error("failed to sync with peer", "topic", topic, "peer", peer, "error", err)
				} else {
					slog.Info("GASP sync successful", "topic", topic, "peer", peer)

					// Save the updated last interaction score
					if gaspProvider.LastInteraction > lastInteraction {
						if err := e.Storage.UpdateLastInteraction(ctx, peer, topic, gaspProvider.LastInteraction); err == nil {
							slog.Info("Updated last interaction score", "topic", topic, "peer", peer, "score", gaspProvider.LastInteraction)
						}
>>>>>>> 0989fcd6
					}
				}
			}
		}
	}
	return nil
}

func (e *Engine) ProvideForeignSyncResponse(ctx context.Context, initialRequest *gasp.InitialRequest, topic string) (*gasp.InitialResponse, error) {
	if utxos, err := e.Storage.FindUTXOsForTopic(ctx, topic, initialRequest.Since, initialRequest.Limit, false); err != nil {
		slog.Error("failed to find UTXOs for topic in ProvideForeignSyncResponse", "topic", topic, "error", err)
		return nil, err
	} else {
		// Convert to GASPOutput format
		gaspOutputs := make([]*gasp.Output, 0, len(utxos))
		for _, utxo := range utxos {
			gaspOutputs = append(gaspOutputs, &gasp.Output{
				Txid:        utxo.Outpoint.Txid,
				OutputIndex: utxo.Outpoint.Index,
				Score:       utxo.Score,
			})
		}

		return &gasp.InitialResponse{
			UTXOList: gaspOutputs,
			Since:    initialRequest.Since,
		}, nil
	}
}

func (e *Engine) ProvideForeignGASPNode(ctx context.Context, graphId *transaction.Outpoint, outpoint *transaction.Outpoint, topic string) (*gasp.Node, error) {
	var hydrator func(ctx context.Context, output *Output) (*gasp.Node, error)
	hydrator = func(ctx context.Context, output *Output) (*gasp.Node, error) {
		if output.Beef == nil {
			slog.Error("missing BEEF in ProvideForeignGASPNode hydrator", "outpoint", output.Outpoint.String(), "error", ErrMissingInput)
			return nil, ErrMissingInput
		} else if _, tx, _, err := transaction.ParseBeef(output.Beef); err != nil {
			slog.Error("failed to parse BEEF in ProvideForeignGASPNode hydrator", "outpoint", output.Outpoint.String(), "error", err)
			return nil, err
		} else if tx == nil {
			for _, outpoint := range output.OutputsConsumed {
				if output, err := e.Storage.FindOutput(ctx, outpoint, &topic, nil, false); err == nil {
					return hydrator(ctx, output)
				}
			}
			err := errors.New("unable to find output")
			slog.Error("unable to find output in ProvideForeignGASPNode", "graphId", graphId.String(), "error", err)
			return nil, err
		} else {
			node := &gasp.Node{
				GraphID:       outpoint,
				RawTx:         tx.Hex(),
				OutputIndex:   outpoint.Index,
				AncillaryBeef: output.AncillaryBeef,
			}
			if tx.MerklePath != nil {
				proof := tx.MerklePath.Hex()
				node.Proof = &proof
			}
			return node, nil

		}

	}
	if output, err := e.Storage.FindOutput(ctx, outpoint, &topic, nil, true); err != nil {
		slog.Error("failed to find output in ProvideForeignGASPNode", "outpoint", outpoint.String(), "topic", topic, "error", err)
		return nil, err
	} else if output == nil {
		return nil, ErrMissingOutput
	} else {
		return hydrator(ctx, output)
	}
}

func (e *Engine) deleteUTXODeep(ctx context.Context, output *Output) error {
	if len(output.ConsumedBy) == 0 {
		if err := e.Storage.DeleteOutput(ctx, &output.Outpoint, output.Topic); err != nil {
			slog.Error("failed to delete output in deleteUTXODeep", "outpoint", output.Outpoint.String(), "topic", output.Topic, "error", err)
			return err
		}
		for _, l := range e.LookupServices {
			if err := l.OutputNoLongerRetainedInHistory(ctx, &output.Outpoint, output.Topic); err != nil {
				slog.Error("failed to notify lookup service about output removal", "outpoint", output.Outpoint.String(), "topic", output.Topic, "error", err)
				return err
			}
		}
	}
	if len(output.OutputsConsumed) == 0 {
		return nil
	}

	for _, outpoint := range output.OutputsConsumed {
		staleOutput, err := e.Storage.FindOutput(ctx, outpoint, &output.Topic, nil, false)
		if err != nil {
			slog.Error("failed to find stale output in deleteUTXODeep", "outpoint", outpoint.String(), "topic", output.Topic, "error", err)
			return err
		} else if staleOutput == nil {
			continue
		}
		if len(staleOutput.ConsumedBy) > 0 {
			consumedBy := staleOutput.ConsumedBy
			staleOutput.ConsumedBy = make([]*transaction.Outpoint, 0, len(consumedBy))
			for _, outpoint := range consumedBy {
				if !bytes.Equal(outpoint.TxBytes(), output.Outpoint.TxBytes()) {
					staleOutput.ConsumedBy = append(staleOutput.ConsumedBy, outpoint)
				}
			}
			if err := e.Storage.UpdateConsumedBy(ctx, &staleOutput.Outpoint, staleOutput.Topic, staleOutput.ConsumedBy); err != nil {
				slog.Error("failed to update consumed by in deleteUTXODeep", "outpoint", staleOutput.Outpoint.String(), "topic", staleOutput.Topic, "error", err)
				return err
			}
		}

		if err := e.deleteUTXODeep(ctx, staleOutput); err != nil {
			slog.Error("failed recursive deleteUTXODeep", "outpoint", staleOutput.Outpoint.String(), "topic", staleOutput.Topic, "error", err)
			return err
		}
	}
	return nil
}

func (e *Engine) updateInputProofs(ctx context.Context, tx *transaction.Transaction, txid chainhash.Hash, proof *transaction.MerklePath) (err error) {
	if tx.MerklePath != nil {
		tx.MerklePath = proof
		return
	}

	if tx.TxID().Equal(txid) {
		tx.MerklePath = proof
	} else {
		for _, input := range tx.Inputs {
			if input.SourceTransaction == nil {
				err := errors.New("missing source transaction")
				slog.Error("missing source transaction in updateInputProofs", "txid", txid, "error", err)
				return err
			} else if err = e.updateInputProofs(ctx, input.SourceTransaction, txid, proof); err != nil {
				slog.Error("failed to update input proofs recursively", "txid", txid, "error", err)
				return err
			}
		}
	}
	return nil
}

func (e *Engine) updateMerkleProof(ctx context.Context, output *Output, txid chainhash.Hash, proof *transaction.MerklePath) error {
	if len(output.Beef) == 0 {
		err := errors.New("missing beef")
		slog.Error("missing BEEF in updateMerkleProof", "outpoint", output.Outpoint.String(), "error", err)
		return err
	}
	beef, tx, _, err := transaction.ParseBeef(output.Beef)
	if err != nil {
		slog.Error("failed to parse BEEF in updateMerkleProof", "outpoint", output.Outpoint.String(), "error", err)
		return err
	} else if tx == nil {
		err := errors.New("missing transaction")
		slog.Error("missing transaction in updateMerkleProof", "outpoint", output.Outpoint.String(), "error", err)
		return err
	}
	if tx.MerklePath != nil {
		if oldRoot, err := tx.MerklePath.ComputeRoot(&txid); err != nil {
			slog.Error("failed to compute old merkle root", "txid", txid, "error", err)
			return err
		} else if newRoot, err := proof.ComputeRoot(&txid); err != nil {
			slog.Error("failed to compute new merkle root", "txid", txid, "error", err)
			return err
		} else if oldRoot.Equal(*newRoot) {
			return nil
		}
	}
	if err = e.updateInputProofs(ctx, tx, txid, proof); err != nil {
		slog.Error("failed to update input proofs in updateMerkleProof", "txid", txid, "error", err)
		return err
	} else if atomicBytes, err := tx.AtomicBEEF(false); err != nil {
		slog.Error("failed to get atomic BEEF", "txid", txid, "error", err)
		return err
	} else {
		if len(output.AncillaryTxids) > 0 {
			ancillaryBeef := transaction.Beef{
				Version:      transaction.BEEF_V2,
				Transactions: make(map[chainhash.Hash]*transaction.BeefTx, len(output.AncillaryTxids)),
			}
			for _, dep := range output.AncillaryTxids {
				if depTx := beef.FindTransaction(dep.String()); depTx == nil {
					err := errors.New("missing dependency transaction")
					slog.Error("missing dependency transaction in updateMerkleProof", "dep", dep, "error", err)
					return err
				} else if depBeefBytes, err := depTx.BEEF(); err != nil {
					slog.Error("failed to get dependency BEEF bytes", "dep", dep, "error", err)
					return err
				} else if err := ancillaryBeef.MergeBeefBytes(depBeefBytes); err != nil {
					slog.Error("failed to merge dependency BEEF bytes", "dep", dep, "error", err)
					return err
				}
			}
			if output.AncillaryBeef, err = ancillaryBeef.Bytes(); err != nil {
				slog.Error("failed to get ancillary BEEF bytes in updateMerkleProof", "outpoint", output.Outpoint.String(), "error", err)
				return err
			}
		} else {
			output.AncillaryBeef = nil
		}

		output.BlockHeight = proof.BlockHeight
		for _, leaf := range proof.Path[0] {
			if leaf.Hash != nil && leaf.Hash.Equal(output.Outpoint.Txid) {
				output.BlockIdx = leaf.Offset
				break
			}
		}
		if err = e.Storage.UpdateTransactionBEEF(ctx, &output.Outpoint.Txid, atomicBytes); err != nil {
			slog.Error("failed to update transaction BEEF", "txid", output.Outpoint.Txid, "error", err)
			return err
		}
		for _, outpoint := range output.ConsumedBy {
			if consumingOutputs, err := e.Storage.FindOutputsForTransaction(ctx, &outpoint.Txid, true); err != nil {
				slog.Error("failed to find consuming outputs", "txid", outpoint.Txid, "error", err)
				return err
			} else {
				for _, consuming := range consumingOutputs {
					if err := e.updateMerkleProof(ctx, consuming, txid, proof); err != nil {
						slog.Error("failed to update merkle proof for consuming output", "consumingTxid", consuming.Outpoint.Txid, "error", err)
						return err
					}
				}
			}
		}
	}
	return nil

}

func (e *Engine) HandleNewMerkleProof(ctx context.Context, txid *chainhash.Hash, proof *transaction.MerklePath) error {
	if outputs, err := e.Storage.FindOutputsForTransaction(ctx, txid, true); err != nil {
		slog.Error("failed to find outputs for transaction in HandleNewMerkleProof", "txid", txid, "error", err)
		return err
	} else if len(outputs) > 0 {
		var blockIdx *uint64
		for _, leaf := range proof.Path[0] {
			if leaf.Hash != nil && leaf.Hash.Equal(*txid) {
				blockIdx = &leaf.Offset
				break
			}
		}
		if blockIdx == nil {
			err := fmt.Errorf("not found in proof: %s", txid)
			slog.Error("transaction not found in merkle proof", "txid", txid, "error", err)
			return err
		}
		blockHeight := proof.BlockHeight
		for _, output := range outputs {
			if err := e.updateMerkleProof(ctx, output, *txid, proof); err != nil {
				slog.Error("failed to update merkle proof in HandleNewMerkleProof", "outpoint", output.Outpoint.String(), "error", err)
				return err
			} else if err := e.Storage.UpdateOutputBlockHeight(ctx, &output.Outpoint, output.Topic, output.BlockHeight, output.BlockIdx, output.AncillaryBeef); err != nil {
				slog.Error("failed to update output block height", "outpoint", output.Outpoint.String(), "error", err)
				return err
			}
		}
		for _, l := range e.LookupServices {
			if err := l.OutputBlockHeightUpdated(ctx, txid, blockHeight, *blockIdx); err != nil {
				slog.Error("failed to notify lookup service about block height update", "txid", txid, "blockHeight", blockHeight, "error", err)
				return err
			}
		}
	}
	return nil
}

func (e *Engine) ListTopicManagers() map[string]*overlay.MetaData {
	result := make(map[string]*overlay.MetaData, len(e.Managers))
	for name, manager := range e.Managers {
		result[name] = manager.GetMetaData()
	}
	return result
}

func (e *Engine) ListLookupServiceProviders() map[string]*overlay.MetaData {
	result := make(map[string]*overlay.MetaData, len(e.LookupServices))
	for name, provider := range e.LookupServices {
		result[name] = provider.GetMetaData()
	}
	return result
}

func (e *Engine) GetDocumentationForTopicManager(manager string) (string, error) {
	if tm, ok := e.Managers[manager]; !ok {
		err := errors.New("no documentation found")
		slog.Error("topic manager not found", "manager", manager, "error", err)
		return "", err
	} else {
		return tm.GetDocumentation(), nil
	}
}

func (e *Engine) GetDocumentationForLookupServiceProvider(provider string) (string, error) {
	if l, ok := e.LookupServices[provider]; !ok {
		err := errors.New("no documentation found")
		slog.Error("lookup service provider not found", "provider", provider, "error", err)
		return "", err
	} else {
		return l.GetDocumentation(), nil
	}
}<|MERGE_RESOLUTION|>--- conflicted
+++ resolved
@@ -767,15 +767,10 @@
 				return err
 			}
 
-<<<<<<< HEAD
 			// Create a new GASP provider for each peer to avoid state conflicts
 			gaspProvider := gasp.NewGASP(gasp.GASPParams{
-				Storage: NewOverlayGASPStorage(topic, e, nil),
-				Remote: &OverlayGASPRemote{
-					EndpointUrl: peer,
-					Topic:       topic,
-					HttpClient:  http.DefaultClient,
-				},
+				Storage:         NewOverlayGASPStorage(topic, e, nil),
+				Remote:          NewOverlayGASPRemote(peer, topic, http.DefaultClient, 0),
 				LastInteraction: lastInteraction,
 				LogPrefix:       &logPrefix,
 				Unidirectional:  true,
@@ -787,11 +782,13 @@
 			} else {
 				slog.Info(fmt.Sprintf("[GASP SYNC] Sync successful for topic \"%s\" with peer \"%s\"", topic, peer))
 
-				// Save the updated last interaction score
-				if gaspProvider.LastInteraction > lastInteraction {
-					if err := e.Storage.UpdateLastInteraction(ctx, peer, topic, gaspProvider.LastInteraction); err == nil {
-						slog.Info("Updated last interaction score", "topic", topic, "peer", peer, "score", gaspProvider.LastInteraction)
-=======
+				// Read the last interaction score from storage
+				lastInteraction, err := e.Storage.GetLastInteraction(ctx, peer, topic)
+				if err != nil {
+					slog.Error("Failed to get last interaction", "topic", topic, "peer", peer, "error", err)
+					return err
+				}
+
 				// Create a new GASP provider for each peer to avoid state conflicts
 				gaspProvider := gasp.NewGASP(gasp.GASPParams{
 					Storage:         NewOverlayGASPStorage(topic, e, nil),
@@ -812,7 +809,6 @@
 						if err := e.Storage.UpdateLastInteraction(ctx, peer, topic, gaspProvider.LastInteraction); err == nil {
 							slog.Info("Updated last interaction score", "topic", topic, "peer", peer, "score", gaspProvider.LastInteraction)
 						}
->>>>>>> 0989fcd6
 					}
 				}
 			}
