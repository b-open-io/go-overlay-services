--- conflicted
+++ resolved
@@ -18,7 +18,6 @@
 
 var ErrGraphFull = errors.New("graph is full")
 
-
 // submissionState tracks the state of a transaction submission
 type submissionState struct {
 	wg  sync.WaitGroup
@@ -75,49 +74,10 @@
 		return nil, err
 	}
 
-<<<<<<< HEAD
 	// Convert to boolean array - true if output exists, false if nil
 	result := make([]bool, len(outputs))
 	for i, output := range outputs {
 		result[i] = output != nil
-=======
-	// Create result slice with same length as input outpoints
-	result := make([]*bool, len(outpoints))
-
-	// Check each found output and validate its merkle proof
-	for i, output := range existingOutputs {
-		if output != nil {
-			// Parse BEEF to get transaction and merkle path (outputs always have BEEF)
-			_, tx, _, err := transaction.ParseBeef(output.Beef)
-			if err != nil {
-				// Invalid BEEF data, known invalid
-				result[i] = &knownInvalid
-				continue
-			}
-
-			if tx == nil || tx.MerklePath == nil {
-				// No transaction or no merkle path, known invalid
-				result[i] = &knownInvalid
-				continue
-			}
-
-			// Validate the merkle proof
-			valid, err := spv.Verify(ctx, tx, s.Engine.ChainTracker, nil)
-			if err != nil {
-				// System error during validation, return the error
-				return nil, err
-			}
-
-			if valid {
-				// Valid merkle proof, known valid
-				result[i] = &knownValid
-			} else {
-				// Invalid merkle proof, known invalid
-				result[i] = &knownInvalid
-			}
-		}
-		// If output is nil, result[i] remains nil (unknown)
->>>>>>> aa39b35e
 	}
 	return result, nil
 }
