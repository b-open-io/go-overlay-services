--- conflicted
+++ resolved
@@ -39,14 +39,10 @@
 	LogPrefix       string
 	Unidirectional  bool
 	LogLevel        slog.Level
-<<<<<<< HEAD
-	limiterSize     int
-=======
 	limiter         chan struct{} // Concurrency limiter controlled by Concurrency config
 
 	// Global deduplication cache for processed nodes across all UTXOs
 	processedNodes sync.Map // map[transaction.Outpoint]struct{} - prevents duplicate processing
->>>>>>> cdfd7109
 }
 
 func NewGASP(params GASPParams) *GASP {
@@ -58,11 +54,6 @@
 		// Sequential:      params.Sequential,
 	}
 	// Concurrency limiter controlled by Concurrency config
-	if params.Concurrency > 1 {
-		gasp.limiterSize = params.Concurrency
-	} else {
-		gasp.limiterSize = 1
-	}
 	if params.Version != nil {
 		gasp.Version = *params.Version
 	} else {
@@ -121,18 +112,12 @@
 
 		// Process all UTXOs from this batch with shared deduplication
 		var wg sync.WaitGroup
-<<<<<<< HEAD
-		limiter := make(chan struct{}, g.limiterSize)
-=======
 		seenNodes := &sync.Map{} // Shared across all UTXOs in this batch
 
->>>>>>> cdfd7109
 		for _, utxo := range ingestQueue {
 			wg.Add(1)
-			limiter <- struct{}{}
 			go func(utxo *Output) {
 				defer func() {
-					<-limiter
 					wg.Done()
 				}()
 				outpoint := utxo.Outpoint()
@@ -177,12 +162,9 @@
 		if len(replyUTXOs) > 0 {
 			var wg sync.WaitGroup
 			for _, utxo := range replyUTXOs {
-				limiter := make(chan struct{}, g.limiterSize)
 				wg.Add(1)
-				limiter <- struct{}{}
 				go func(utxo *Output) {
 					defer func() {
-						<-limiter
 						wg.Done()
 					}()
 					slog.Info(fmt.Sprintf("%sHydrating GASP node for UTXO: %s.%d", g.LogPrefix, utxo.Txid, utxo.OutputIndex))
@@ -325,21 +307,11 @@
 			slog.Debug(fmt.Sprintf("%sNeeded inputs for node %s: %v", g.LogPrefix, nodeId, neededInputs))
 			var wg sync.WaitGroup
 			errors := make(chan error)
-			limiter := make(chan struct{}, g.limiterSize)
 			for outpointStr, data := range neededInputs.RequestedInputs {
 				wg.Add(1)
-<<<<<<< HEAD
-				limiter <- struct{}{}
-				go func(outpointStr string, data *NodeResponseData) {
-					defer func() {
-						<-limiter
-						wg.Done()
-					}()
-=======
 				go func(outpointStr string, data *NodeResponseData) {
 					defer wg.Done()
 
->>>>>>> cdfd7109
 					slog.Info(fmt.Sprintf("%sRequesting new node for outpoint: %s, metadata: %v", g.LogPrefix, outpointStr, data.Metadata))
 					if outpoint, err := transaction.OutpointFromString(outpointStr); err != nil {
 						errors <- err
@@ -398,20 +370,10 @@
 			return err
 		} else if response != nil {
 			var wg sync.WaitGroup
-			limiter := make(chan struct{}, g.limiterSize)
 			for outpointStr, data := range response.RequestedInputs {
 				wg.Add(1)
-<<<<<<< HEAD
-				limiter <- struct{}{}
-				go func(outpointStr string, data *NodeResponseData) {
-					defer func() {
-						<-limiter
-						wg.Done()
-					}()
-=======
 				go func(outpointStr string, data *NodeResponseData) {
 					defer wg.Done()
->>>>>>> cdfd7109
 					var outpoint *transaction.Outpoint
 					var err error
 					if outpoint, err = transaction.OutpointFromString(outpointStr); err == nil {
