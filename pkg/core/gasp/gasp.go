--- conflicted
+++ resolved
@@ -306,46 +306,10 @@
 		} else if neededInputs, err := g.Storage.FindNeededInputs(ctx, node); err != nil {
 			return err
 		} else if neededInputs != nil {
-<<<<<<< HEAD
-			slog.Debug(fmt.Sprintf("%sNeeded inputs for node %s: %v", g.LogPrefix, nodeId, neededInputs))
-			var wg sync.WaitGroup
-			errors := make(chan error)
-			for outpointStr, data := range neededInputs.RequestedInputs {
-				wg.Add(1)
-				go func(outpointStr string, data *NodeResponseData) {
-					defer wg.Done()
-
-					slog.Info(fmt.Sprintf("%sRequesting new node for outpoint: %s, metadata: %v", g.LogPrefix, outpointStr, data.Metadata))
-					if outpoint, err := transaction.OutpointFromString(outpointStr); err != nil {
-						errors <- err
-					} else if newNode, err := g.Remote.RequestNode(ctx, nodeOutpoint, outpoint, data.Metadata); err != nil {
-						errors <- err
-					} else {
-
-						slog.Debug(fmt.Sprintf("%sReceived new node: %v", g.LogPrefix, newNode))
-						// Create outpoint for the current node that is spending this input
-						spendingOutpoint := &transaction.Outpoint{
-							Txid:  *txid,
-							Index: node.OutputIndex,
-						}
-						if err := g.processIncomingNode(ctx, newNode, spendingOutpoint, seenNodes); err != nil {
-							errors <- err
-						}
-					}
-				}(outpointStr, data)
-			}
-			go func() {
-				wg.Wait()
-				close(errors)
-			}()
-			for err := range errors {
-				if err != nil {
-=======
 			slog.Debug(fmt.Sprintf("%s Needed inputs for node %s: %v", g.LogPrefix, nodeId, neededInputs))
 			for outpoint, data := range neededInputs.RequestedInputs {
 				slog.Info(fmt.Sprintf("%s Processing dependency for outpoint: %s, metadata: %v", g.LogPrefix, outpoint.String(), data.Metadata))
 				if err := g.processUTXOToCompletion(ctx, &outpoint, seenNodes); err != nil {
->>>>>>> 604ab318
 					return err
 				}
 			}
