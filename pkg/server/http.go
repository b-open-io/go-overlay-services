--- conflicted
+++ resolved
@@ -49,11 +49,7 @@
 
 // New returns an instance of the HTTP server and applies all specified functional options before starting it.
 func New(opts ...HTTPOption) *HTTP {
-<<<<<<< HEAD
-	overlayAPI := app.New(&NoopEngineProvider{})
-=======
 	overlayAPI := app.New(NewNoopEngineProvider())
->>>>>>> 65bf927e
 	http := HTTP{
 		app: fiber.New(fiber.Config{
 			CaseSensitive: true,
