--- conflicted
+++ resolved
@@ -1,12 +1,8 @@
 package commands
 
 import (
-<<<<<<< HEAD
 	"context"
-	"fmt"
-=======
 	"net/http"
->>>>>>> 28168750
 
 	"github.com/4chain-ag/go-overlay-services/pkg/server/app/jsonutil"
 )
@@ -34,13 +30,8 @@
 // Handle orchestrates the processing flow of a synchronize advertisements request.
 // It prepares and sends a JSON response after invoking the engine and returns an HTTP response
 // with the appropriate status code based on the engine's response.
-<<<<<<< HEAD
-func (s *SyncAdvertisementsHandler) Handle(c *fiber.Ctx) error {
-	err := s.provider.SyncAdvertisements(c.Context())
-=======
 func (s *SyncAdvertisementsHandler) Handle(w http.ResponseWriter, r *http.Request) {
 	err := s.provider.SyncAdvertisements()
->>>>>>> 28168750
 	if err != nil {
 		jsonutil.SendHTTPInternalServerErrorTextResponse(w)
 	}
